.DS_STORE

# Byte-compiled / optimized / DLL files
__pycache__/
*.py[cod]
*$py.class

# C extensions
*.so

# Distribution / packaging
.Python
build/
develop-eggs/
dist/
downloads/
eggs/
.eggs/
lib/
lib64/
parts/
sdist/
var/
wheels/
share/python-wheels/
*.egg-info/
.installed.cfg
*.egg
MANIFEST

# PyInstaller
#  Usually these files are written by a python script from a template
#  before PyInstaller builds the exe, so as to inject date/other infos into it.
*.manifest
*.spec

# Installer logs
pip-log.txt
pip-delete-this-directory.txt

# Unit test / coverage reports
htmlcov/
.tox/
.nox/
.coverage
.coverage.*
.cache
nosetests.xml
coverage.xml
*.cover
*.py,cover
.hypothesis/
.pytest_cache/
cover/

# Translations
*.mo
*.pot

# Django stuff:
*.log
local_settings.py
db.sqlite3
db.sqlite3-journal

# Flask stuff:
instance/
.webassets-cache

# Scrapy stuff:
.scrapy

# Sphinx documentation
docs/_build/

# PyBuilder
.pybuilder/
target/

# Jupyter Notebook
.ipynb_checkpoints

# IPython
profile_default/
ipython_config.py

# pyenv
#   For a library or package, you might want to ignore these files since the code is
#   intended to run in multiple environments; otherwise, check them in:
# .python-version

# pipenv
#   According to pypa/pipenv#598, it is recommended to include Pipfile.lock in version control.
#   However, in case of collaboration, if having platform-specific dependencies or dependencies
#   having no cross-platform support, pipenv may install dependencies that don't work, or not
#   install all needed dependencies.
#Pipfile.lock

# UV
#   Similar to Pipfile.lock, it is generally recommended to include uv.lock in version control.
#   This is especially recommended for binary packages to ensure reproducibility, and is more
#   commonly ignored for libraries.
#uv.lock

# poetry
#   Similar to Pipfile.lock, it is generally recommended to include poetry.lock in version control.
#   This is especially recommended for binary packages to ensure reproducibility, and is more
#   commonly ignored for libraries.
#   https://python-poetry.org/docs/basic-usage/#commit-your-poetrylock-file-to-version-control
#poetry.lock

# pdm
#   Similar to Pipfile.lock, it is generally recommended to include pdm.lock in version control.
#pdm.lock
#   pdm stores project-wide configurations in .pdm.toml, but it is recommended to not include it
#   in version control.
#   https://pdm.fming.dev/latest/usage/project/#working-with-version-control
.pdm.toml
.pdm-python
.pdm-build/

# PEP 582; used by e.g. github.com/David-OConnor/pyflow and github.com/pdm-project/pdm
__pypackages__/

# Celery stuff
celerybeat-schedule
celerybeat.pid

# SageMath parsed files
*.sage.py

# Environments
.env
.venv
env/
venv/
ENV/
env.bak/
venv.bak/

# Spyder project settings
.spyderproject
.spyproject

# Rope project settings
.ropeproject

# mkdocs documentation
/site

# mypy
.mypy_cache/
.dmypy.json
dmypy.json

# Pyre type checker
.pyre/

# pytype static type analyzer
.pytype/

# Cython debug symbols
cython_debug/

# PyCharm
#  JetBrains specific template is maintained in a separate JetBrains.gitignore that can
#  be found at https://github.com/github/gitignore/blob/main/Global/JetBrains.gitignore
#  and can be added to the global gitignore or merged into this file.  For a more nuclear
#  option (not recommended) you can uncomment the following to ignore the entire idea folder.
#.idea/

# PyPI configuration file
.pypirc

node_modules/

<<<<<<< HEAD
.ruff_cache/
=======
.ruff_cache/

.python-version
>>>>>>> d598aae0
<|MERGE_RESOLUTION|>--- conflicted
+++ resolved
@@ -174,10 +174,6 @@
 
 node_modules/
 
-<<<<<<< HEAD
-.ruff_cache/
-=======
 .ruff_cache/
 
-.python-version
->>>>>>> d598aae0
+.python-version