--- conflicted
+++ resolved
@@ -3,11 +3,6 @@
 
 import pytest
 
-<<<<<<< HEAD
-from uuid import UUID
-
-=======
->>>>>>> d598aae0
 from galileo.logger import GalileoLogger
 from galileo.schema.trace import TracesIngestRequest
 from galileo_core.schemas.shared.traces.trace import Trace
@@ -19,17 +14,14 @@
     mock_instance = mock_api_client.return_value
     mock_ingest_traces_sync = AsyncMock(return_value={})
     mock_ingest_traces_async = AsyncMock(return_value={})
-<<<<<<< HEAD
+
     mock_instance.get_project_by_name = AsyncMock(
         return_value={"id": UUID("6c4e3f7e-4a9a-4e7e-8c1f-3a9a3a9a3a9a")}
     )
     mock_instance.get_log_stream_by_name = AsyncMock(
         return_value={"id": UUID("6c4e3f7e-4a9a-4e7e-8c1f-3a9a3a9a3a9b")}
     )
-=======
-    mock_instance.get_project_by_name = AsyncMock(return_value={"id": UUID("6c4e3f7e-4a9a-4e7e-8c1f-3a9a3a9a3a9a")})
-    mock_instance.get_log_stream_by_name = AsyncMock(return_value={"id": UUID("6c4e3f7e-4a9a-4e7e-8c1f-3a9a3a9a3a9b")})
->>>>>>> d598aae0
+
     mock_instance.ingest_traces_sync = mock_ingest_traces_sync
     mock_instance.ingest_traces = mock_ingest_traces_async
     return mock_instance
@@ -43,7 +35,11 @@
     metadata = {"key": "value"}
     logger = GalileoLogger(project="my_project", log_stream="my_log_stream")
     logger.start_trace(
-        input="input", name="test-trace", duration_ns=1_000_000, created_at_ns=created_time_ns, metadata=metadata
+        input="input",
+        name="test-trace",
+        duration_ns=1_000_000,
+        created_at_ns=created_time_ns,
+        metadata=metadata,
     )
     span = logger.add_llm_span(
         input="prompt",
@@ -92,10 +88,17 @@
     metadata = {"key": "value"}
     logger = GalileoLogger(project="my_project", log_stream="my_log_stream")
     trace = logger.start_trace(
-        input="input", name="test-trace", duration_ns=1_000_000, created_at_ns=created_time_ns, metadata=metadata
+        input="input",
+        name="test-trace",
+        duration_ns=1_000_000,
+        created_at_ns=created_time_ns,
+        metadata=metadata,
     )
     workflow_span = logger.add_workflow_span(
-        input="prompt", name="test-workflow-span", created_at_ns=created_time_ns, metadata=metadata
+        input="prompt",
+        name="test-workflow-span",
+        created_at_ns=created_time_ns,
+        metadata=metadata,
     )
 
     workflow_span.add_llm_span(
@@ -138,10 +141,17 @@
     metadata = {"key": "value"}
     logger = GalileoLogger(project="my_project", log_stream="my_log_stream")
     trace = logger.start_trace(
-        input="input", name="test-trace", duration_ns=1_000_000, created_at_ns=created_time_ns, metadata=metadata
+        input="input",
+        name="test-trace",
+        duration_ns=1_000_000,
+        created_at_ns=created_time_ns,
+        metadata=metadata,
     )
     workflow_span = logger.add_workflow_span(
-        input="prompt", name="test-workflow-span", created_at_ns=created_time_ns, metadata=metadata
+        input="prompt",
+        name="test-workflow-span",
+        created_at_ns=created_time_ns,
+        metadata=metadata,
     )
 
     workflow_span.add_llm_span(
@@ -209,7 +219,11 @@
     metadata = {"key": "value"}
     logger = GalileoLogger(project="my_project", log_stream="my_log_stream")
     logger.start_trace(
-        input="input", name="test-trace", duration_ns=1_000_000, created_at_ns=created_time_ns, metadata=metadata
+        input="input",
+        name="test-trace",
+        duration_ns=1_000_000,
+        created_at_ns=created_time_ns,
+        metadata=metadata,
     )
     span = logger.add_llm_span(
         input="prompt",
