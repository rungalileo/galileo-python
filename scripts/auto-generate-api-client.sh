#!/bin/bash

#
# Generates an OpenAPI Python client from the provided OpenAPI spec and config file.
#

# Define the paths to the OpenAPI spec and config file
OPENAPI_SPEC_PATH="../openapi.yaml"
CONFIG_PATH="../openapi-client-config.yaml"
OUTPUT_PATH="../src/galileo/resources"
CLIENT_DIR_NAME="fast_api_client"

HOME_DIR="$(cd "$(dirname "${BASH_SOURCE[0]}")" && pwd)"

echo "$HOME_DIR"

cd "$HOME_DIR"

# Backup the current output path
mv "$OUTPUT_PATH"  "$OUTPUT_PATH"_backup

# Run the OpenAPI Python client generator
openapi-python-client generate --meta none  --path "$OPENAPI_SPEC_PATH" --output-path "$OUTPUT_PATH" --custom-template-path ../codegen_templates --config "$CONFIG_PATH"

# Remove unnecessary files
rm "$OUTPUT_PATH"/pyproject.toml
<<<<<<< HEAD
rm "$OUTPUT_PATH"/.gitignore
=======
rm -r "$OUTPUT_PATH"/.ruff_cache
>>>>>>> 56263446

# Flatten the structure by moving the client directory to the output path
cp -r "$OUTPUT_PATH"/"$CLIENT_DIR_NAME"/* "$OUTPUT_PATH"
rm -r "$OUTPUT_PATH"/"$CLIENT_DIR_NAME"

# Remove the backup directory
rm -r "$OUTPUT_PATH"_backup

# Lint and format the generated code
ruff check "$OUTPUT_PATH"/ --fix
ruff format "$OUTPUT_PATH"/

echo "OpenAPI Python client generated."<|MERGE_RESOLUTION|>--- conflicted
+++ resolved
@@ -24,11 +24,6 @@
 
 # Remove unnecessary files
 rm "$OUTPUT_PATH"/pyproject.toml
-<<<<<<< HEAD
-rm "$OUTPUT_PATH"/.gitignore
-=======
-rm -r "$OUTPUT_PATH"/.ruff_cache
->>>>>>> 56263446
 
 # Flatten the structure by moving the client directory to the output path
 cp -r "$OUTPUT_PATH"/"$CLIENT_DIR_NAME"/* "$OUTPUT_PATH"
