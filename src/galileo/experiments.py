--- conflicted
+++ resolved
@@ -18,11 +18,7 @@
 )
 from galileo.resources.models import ExperimentResponse, HTTPValidationError, PromptRunSettings, ScorerConfig, TaskType
 from galileo.schema.datasets import DatasetRecord
-<<<<<<< HEAD
-from galileo.schema.metrics import GalileoScorers, LocalMetricConfig
-=======
-from galileo.schema.metrics import LocalMetricConfig, Metric
->>>>>>> 086f7d16
+from galileo.schema.metrics import GalileoScorers, LocalMetricConfig, Metric
 from galileo.scorers import Scorers, ScorerSettings
 from galileo.utils.datasets import load_dataset_and_records
 
@@ -92,60 +88,48 @@
 
     @staticmethod
     def create_metric_configs(
-<<<<<<< HEAD
-        project_id: str, experiment_id: str, metrics: builtins.list[Union[GalileoScorers, LocalMetricConfig, str]]
+        project_id: str,
+        experiment_id: str,
+        metrics: builtins.list[Union[GalileoScorers, Metric, LocalMetricConfig, str]],
     ) -> tuple[builtins.list[ScorerConfig], builtins.list[LocalMetricConfig]]:
-        scorers = []
-        scorer_names = [
-            metric.value if isinstance(metric, GalileoScorers) else metric
-            for metric in metrics
-            if isinstance(metric, GalileoScorers) or isinstance(metric, str)
-        ]
-        if scorer_names:
+        local_metric_configs: list[LocalMetricConfig] = []
+        scorer_name_versions: list[tuple[str, Optional[int]]] = []
+        for metric in metrics:
+            if isinstance(metric, GalileoScorers):
+                scorer_name_versions.append((metric.value, None))
+            elif isinstance(metric, Metric):
+                scorer_name_versions.append((metric.name, metric.version))
+            elif isinstance(metric, LocalMetricConfig):
+                local_metric_configs.append(metric)
+            elif isinstance(metric, str):
+                scorer_name_versions.append((metric, None))
+            else:
+                raise ValueError(f"Unknown metric type: {type(metric)}")
+
+        scorers: list[ScorerConfig] = []
+        if scorer_name_versions:
             all_scorers = Scorers().list()
             known_metrics = {metric.name: metric for metric in all_scorers}
             unknown_metrics = []
-            for metric in scorer_names:
-                if metric in known_metrics:
-                    scorers.append(ScorerConfig.from_dict(known_metrics[metric].to_dict()))
-=======
-        project_id: str, experiment_id: str, metrics: builtins.list[Union[str, LocalMetricConfig, Metric]]
-    ) -> tuple[builtins.list[ScorerConfig], builtins.list[LocalMetricConfig]]:
-        scorers = []
-
-        local_metric_configs: builtins.list[LocalMetricConfig] = []
-
-        all_scorers = Scorers().list()
-        known_metrics = {metric.name: metric for metric in all_scorers}
-
-        unknown_metrics = []
-
-        for metric in metrics:
-            if isinstance(metric, LocalMetricConfig):
-                local_metric_configs.append(metric)
-            else:
-                name = metric.name if isinstance(metric, Metric) else metric
-                version = metric.version if isinstance(metric, Metric) else None
-
-                if name in known_metrics:
-                    raw_metric_dict = known_metrics[name].to_dict()
+            for scorer_name, scorer_version in scorer_name_versions:
+                if scorer_name in known_metrics:
+                    raw_metric_dict = known_metrics[scorer_name].to_dict()
 
                     # Set the version on the ScorerConfig if provided
-                    if version is not None:
-                        raw_version = Scorers().get_scorer_version(scorer_id=raw_metric_dict["id"], version=version)
+                    if scorer_version is not None:
+                        raw_version = Scorers().get_scorer_version(
+                            scorer_id=raw_metric_dict["id"], version=scorer_version
+                        )
                         raw_metric_dict["scorer_version"] = raw_version.to_dict()
                     scorers.append(ScorerConfig.from_dict(raw_metric_dict))
->>>>>>> 086f7d16
                 else:
-                    unknown_metrics.append(name)
-
-        if unknown_metrics:
-            raise ValueError(
-                "One or more non-existent metrics are specified:"
-                + ", ".join(f"'{metric}'" for metric in unknown_metrics)
-            )
-
-        ScorerSettings().create(project_id=project_id, run_id=experiment_id, scorers=scorers)
+                    unknown_metrics.append(metric)
+            if unknown_metrics:
+                raise ValueError(
+                    "One or more non-existent metrics are specified:"
+                    + ", ".join(f"'{metric}'" for metric in unknown_metrics)
+                )
+            ScorerSettings().create(project_id=project_id, run_id=experiment_id, scorers=scorers)
 
         return scorers, local_metric_configs
 
@@ -249,11 +233,7 @@
     dataset: Optional[Union[Dataset, list[dict[str, str]], str]] = None,
     dataset_id: Optional[str] = None,
     dataset_name: Optional[str] = None,
-<<<<<<< HEAD
-    metrics: Optional[list[Union[GalileoScorers, LocalMetricConfig, str]]] = None,
-=======
-    metrics: Optional[list[Union[str, LocalMetricConfig, Metric]]] = None,
->>>>>>> 086f7d16
+    metrics: Optional[list[Union[GalileoScorers, Metric, LocalMetricConfig, str]]] = None,
     function: Optional[Callable] = None,
 ) -> Any:
     """
