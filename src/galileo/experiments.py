--- conflicted
+++ resolved
@@ -10,7 +10,7 @@
 from galileo.datasets import Dataset, convert_dataset_content_to_records, get_dataset
 from galileo.jobs import Jobs
 from galileo.projects import Project, Projects
-from galileo.prompts import PromptTemplates
+from galileo.prompts import PromptTemplate
 from galileo.resources.api.experiment import (
     create_experiment_v2_projects_project_id_experiments_post,
     list_experiments_v2_projects_project_id_experiments_get,
@@ -94,11 +94,6 @@
         scorers: builtins.list[ScorerConfig],
         prompt_settings: Optional[PromptRunSettings] = None,
     ):
-<<<<<<< HEAD
-=======
-        prompt_template = PromptTemplates().get(project_name=project_obj.name, template_id=prompt.id)
-
->>>>>>> 780b1b98
         if prompt_settings is None:
             prompt_settings = PromptRunSettings(
                 n=1,
