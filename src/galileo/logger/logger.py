--- conflicted
+++ resolved
@@ -1134,12 +1134,7 @@
         traces_ingest_request = TracesIngestRequest(
             traces=logged_traces, session_id=self.session_id, experiment_id=self.experiment_id
         )
-<<<<<<< HEAD
         await self._traces_client.ingest_traces(traces_ingest_request)
-        logged_traces = self.traces
-=======
-        await self._client.ingest_traces(traces_ingest_request)
->>>>>>> 614d9aeb
 
         self._logger.info(f"Successfully flushed {trace_count} {'trace' if trace_count == 1 else 'traces'}.")
 
