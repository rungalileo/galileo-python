--- conflicted
+++ resolved
@@ -103,11 +103,7 @@
     trace = logger.start_trace(input="Who's a good bot?")
     logger.add_retriever_span(
         input="Who's a good bot?",
-<<<<<<< HEAD
-        output="Research shows that I am a good bot.",
-=======
         output=["Research shows that I am a good bot."],
->>>>>>> 7d7ead5f
         duration_ns=1000
     )
     logger.add_llm_span(
@@ -872,7 +868,11 @@
         return span
 
     def _conclude(
-        self, output: Optional[str] = None, duration_ns: Optional[int] = None, status_code: Optional[int] = None
+        self,
+        output: Optional[str] = None,
+        redacted_output: Optional[str] = None,
+        duration_ns: Optional[int] = None,
+        status_code: Optional[int] = None,
     ) -> tuple[StepWithChildSpans, Optional[StepWithChildSpans]]:
         current_parent = self.current_parent()
         if current_parent is None:
@@ -912,10 +912,9 @@
         -------
             Optional[StepWithChildSpans]: The parent of the current workflow. None if no parent exists.
         """
-<<<<<<< HEAD
         if not conclude_all:
             finished_step, current_parent = self._conclude(
-                output=output, duration_ns=duration_ns, status_code=status_code
+                output=output, redacted_output=redacted_output, duration_ns=duration_ns, status_code=status_code
             )
             if self.mode == "streaming":
                 self._update_step_streaming(finished_step, is_complete=True)
@@ -923,31 +922,12 @@
             current_parent = None
             while self.current_parent() is not None:
                 finished_step, current_parent = self._conclude(
-                    output=output, duration_ns=duration_ns, status_code=status_code
+                    output=output, redacted_output=redacted_output, duration_ns=duration_ns, status_code=status_code
                 )
                 if self.mode == "streaming":
                     self._update_step_streaming(finished_step, is_complete=True)
 
         return current_parent
-=======
-        if self.mode == "batch":
-            return GalileoBatchLogger.conclude(
-                self,
-                output=output,
-                redacted_output=redacted_output,
-                duration_ns=duration_ns,
-                status_code=status_code,
-                conclude_all=conclude_all,
-            )
-        return GalileoStreamingLogger.conclude(
-            self,
-            output=output,
-            redacted_output=redacted_output,
-            duration_ns=duration_ns,
-            status_code=status_code,
-            conclude_all=conclude_all,
-        )
->>>>>>> 7d7ead5f
 
     @nop_sync
     def flush(self) -> list[Trace]:
