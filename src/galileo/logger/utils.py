--- conflicted
+++ resolved
@@ -39,22 +39,6 @@
             return await func(*args, **kwargs)
         except GalileoHTTPException as e:
             if e.status_code == 404:
-<<<<<<< HEAD
-                print("Trace not found, retrying...")
-                raise e
-            if e.status_code == 408:
-                print("Request timed out, retrying...")
-                raise e
-            if e.status_code == 429:
-                print("Rate limited, retrying...")
-                raise e
-            if e.status_code >= 500:
-                print("Server error, retrying...")
-                raise e
-
-            print("Unrecognized error, not retrying...")
-            print(e)
-=======
                 _logger.info("Trace not found, retrying...")
                 raise e
             if e.status_code == 408:
@@ -68,7 +52,7 @@
                 raise e
 
             _logger.error(f"Unrecoverable failure or unrecognized error: {e}")
->>>>>>> e5844eb1
+
             return
 
     return wrapper