import json
import logging
import types
from collections import defaultdict
from dataclasses import dataclass
from datetime import datetime
from inspect import isclass
from typing import Any, Callable, Optional, Union

from packaging.version import Version
from pydantic import BaseModel
from wrapt import wrap_function_wrapper  # type: ignore[import-untyped]

from galileo import GalileoLogger
from galileo.decorator import galileo_context
from galileo.utils import _get_timestamp
from galileo.utils.serialization import EventSerializer
from galileo.utils.singleton import GalileoLoggerSingleton

try:
    import openai
    import openai.resources
    from openai._types import NotGiven
except ImportError:
    raise ModuleNotFoundError("Please install OpenAI to use this feature: 'pip install openai'")

try:
    from openai import AsyncAzureOpenAI, AsyncOpenAI, AzureOpenAI, NoneType, OpenAI  # noqa: F401
except ImportError:
    AsyncAzureOpenAI = None  # type: ignore[assignment]
    AsyncOpenAI = None  # type: ignore[assignment]
    AzureOpenAI = None  # type: ignore[assignment]
    OpenAI = None  # type: ignore[assignment]


@dataclass
class OpenAiModuleDefinition:
    module: str
    object: str
    method: str
    type: str
    sync: bool
    min_version: Optional[str] = None


@dataclass
class OpenAiInputData:
    name: str
    metadata: dict
    start_time: datetime
    input: str
    model_parameters: dict
    model: Optional[str]
    temperature: float


_logger = logging.getLogger(__name__)


OPENAI_CLIENT_METHODS = [
    OpenAiModuleDefinition(
        module="openai.resources.chat.completions", object="Completions", method="create", type="chat", sync=True
    )
    # Eventually add more OpenAI client library methods here
]


class OpenAiArgsExtractor:
    def __init__(self, name: Optional[str] = None, metadata: Optional[dict] = None, **kwargs: Any) -> None:
        self.args = {
            "name": name,
            "metadata": (
                metadata
                if "response_format" not in kwargs
                else {
                    **(metadata or {}),
                    "response_format": (
                        kwargs["response_format"].model_json_schema()
                        if isclass(kwargs["response_format"]) and issubclass(kwargs["response_format"], BaseModel)
                        else kwargs["response_format"]
                    ),
                }
            ),
        }
        self.kwargs = kwargs

    def get_galileo_args(self) -> dict[str, Any]:
        return {**self.args, **self.kwargs}

    def get_openai_args(self) -> dict[str, Any]:
        # If OpenAI model distillation is enabled, we need to add the metadata to the kwargs
        # https://platform.openai.com/docs/guides/distillation
        if self.kwargs.get("store", False):
            self.kwargs["metadata"] = self.args.get("metadata", {})

            # OpenAI does not support non-string type values in metadata when using
            # model distillation feature
            self.kwargs["metadata"].pop("response_format", None)

        return self.kwargs


def _galileo_wrapper(func: Callable) -> Callable:
    def _with_galileo(open_ai_definitions: OpenAiModuleDefinition, initialize: Callable) -> Callable:
        def wrapper(wrapped: Callable, instance: Any, args: dict, kwargs: dict) -> Any:
            return func(open_ai_definitions, initialize, wrapped, args, kwargs)

        return wrapper

    return _with_galileo


def _extract_chat_prompt(kwargs: dict) -> Union[list, dict]:
    """Extracts the user input from prompts. Returns a list of messages or dict with messages and functions"""
    prompt = {}

    if kwargs.get("functions") is not None:
        prompt.update({"functions": kwargs["functions"]})

    if kwargs.get("function_call") is not None:
        prompt.update({"function_call": kwargs["function_call"]})

    if kwargs.get("tools") is not None:
        prompt.update({"tools": kwargs["tools"]})

    if prompt:
        # if the user provided functions, we need to send these together with messages to Galileo
        prompt.update({"messages": [message for message in kwargs.get("messages", [])]})
        return prompt
    else:
        return [message for message in kwargs.get("messages", [])]


def _extract_chat_response(kwargs: dict) -> dict:
    """Extracts the llm output from the response."""
    response = {"role": kwargs.get("role", None)}

    if kwargs.get("function_call") is not None:
        response.update({"function_call": kwargs["function_call"]})

    if kwargs.get("tool_calls") is not None:
        response.update({"tool_calls": kwargs["tool_calls"]})

    response.update({"content": kwargs.get("content", None)})

    return response


def _extract_input_data_from_kwargs(
    resource: OpenAiModuleDefinition, start_time: datetime, kwargs: dict[str, Any]
) -> OpenAiInputData:
    name: str = kwargs.get("name", "openai-client-generation")

    if name is None:
        name = "openai-client-generation"

    if name is not None and not isinstance(name, str):
        raise TypeError("name must be a string")

    metadata: dict = kwargs.get("metadata", {})

    if metadata is not None and not isinstance(metadata, dict):
        raise TypeError("metadata must be a dictionary")

    model = kwargs.get("model", None) or None

    prompt = None

    if resource.type == "completion":
        prompt = kwargs.get("prompt", None)
    elif resource.type == "chat":
        prompt = _extract_chat_prompt(kwargs)

    parsed_temperature = float(
        kwargs.get("temperature", 1) if not isinstance(kwargs.get("temperature", 1), NotGiven) else 1
    )

    parsed_max_tokens = (
        kwargs.get("max_tokens", float("inf"))
        if not isinstance(kwargs.get("max_tokens", float("inf")), NotGiven)
        else float("inf")
    )

    parsed_top_p = kwargs.get("top_p", 1) if not isinstance(kwargs.get("top_p", 1), NotGiven) else 1

    parsed_frequency_penalty = (
        kwargs.get("frequency_penalty", 0) if not isinstance(kwargs.get("frequency_penalty", 0), NotGiven) else 0
    )

    parsed_presence_penalty = (
        kwargs.get("presence_penalty", 0) if not isinstance(kwargs.get("presence_penalty", 0), NotGiven) else 0
    )

    parsed_seed = kwargs.get("seed", None) if not isinstance(kwargs.get("seed", None), NotGiven) else None

    parsed_n = kwargs.get("n", 1) if not isinstance(kwargs.get("n", 1), NotGiven) else 1

    model_parameters = {
        "temperature": parsed_temperature,
        "max_tokens": parsed_max_tokens,
        "top_p": parsed_top_p,
        "frequency_penalty": parsed_frequency_penalty,
        "presence_penalty": parsed_presence_penalty,
    }
    if parsed_n is not None and parsed_n > 1:
        model_parameters["n"] = parsed_n

    if parsed_seed is not None:
        model_parameters["seed"] = parsed_seed

    return OpenAiInputData(
        name=name,
        metadata=metadata,
        start_time=start_time,
        # TODO: galileo/openai.py:229: error:
        # Argument "input" to "OpenAiInputData" has incompatible type "Any | None"; expected "str"  [arg-type]
        input=prompt,  # type: ignore[arg-type]
        model_parameters=model_parameters,
        model=model or None,
        temperature=parsed_temperature,
    )


def _parse_usage(usage: Optional[dict] = None) -> Optional[dict]:
    if usage is None:
        return None

    usage_dict = usage.copy() if isinstance(usage, dict) else usage.__dict__

    for tokens_details in ["prompt_tokens_details", "completion_tokens_details"]:
        if tokens_details in usage_dict and usage_dict[tokens_details] is not None:
            tokens_details_dict = (
                usage_dict[tokens_details]
                if isinstance(usage_dict[tokens_details], dict)
                else usage_dict[tokens_details].__dict__
            )
            usage_dict[tokens_details] = {k: v for k, v in tokens_details_dict.items() if v is not None}

    return usage_dict


def _extract_data_from_default_response(resource: OpenAiModuleDefinition, response: dict[str, Any]) -> Any:
    if response is None:
        return None, "<NoneType response returned from OpenAI>", None

    model = response.get("model", None) or None

    completion = None
    if resource.type == "completion":
        choices = response.get("choices", [])
        if len(choices) > 0:
            choice = choices[-1]

            completion = choice.text if _is_openai_v1() else choice.get("text", None)
    elif resource.type == "chat":
        choices = response.get("choices", [])
        if len(choices):
            if len(choices) > 1:
                completion = [
                    (
                        _extract_chat_response(choice.message.__dict__)
                        if _is_openai_v1()
                        else choice.get("message", None)
                    )
                    for choice in choices
                ]
            else:
                choice = choices[0]
                completion = (
                    _extract_chat_response(choice.message.__dict__) if _is_openai_v1() else choice.get("message", None)
                )

    usage = _parse_usage(response.get("usage", None))

    return model, completion, usage


def _extract_streamed_openai_response(resource, chunks):
    completion = defaultdict(str) if resource.type == "chat" else ""
    model, usage = None, None

    for chunk in chunks:
        if _is_openai_v1():
            chunk = chunk.__dict__

        model = model or chunk.get("model", None) or None
        usage = chunk.get("usage", None)

        choices = chunk.get("choices", [])

        for choice in choices:
            if _is_openai_v1():
                choice = choice.__dict__
            if resource.type == "chat":
                delta = choice.get("delta", None)

                if _is_openai_v1():
                    delta = delta.__dict__

                if delta.get("role", None) is not None:
                    completion["role"] = delta["role"]

                if delta.get("content", None) is not None:
                    completion["content"] = (
                        delta.get("content", None)
                        if completion["content"] is None
                        else completion["content"] + delta.get("content", None)
                    )
                elif delta.get("function_call", None) is not None:
                    curr = completion["function_call"]
                    tool_call_chunk = delta.get("function_call", None)

                    if not curr:
                        completion["function_call"] = {
                            "name": getattr(tool_call_chunk, "name", ""),
                            "arguments": getattr(tool_call_chunk, "arguments", ""),
                        }

                    else:
                        curr["name"] = curr["name"] or getattr(tool_call_chunk, "name", None)
                        curr["arguments"] += getattr(tool_call_chunk, "arguments", "")

                elif delta.get("tool_calls", None) is not None:
                    curr = completion["tool_calls"]
                    tool_call_chunk = getattr(delta.get("tool_calls", None)[0], "function", None)

                    if not curr:
                        completion["tool_calls"] = [
                            {
                                "name": getattr(tool_call_chunk, "name", ""),
                                "arguments": getattr(tool_call_chunk, "arguments", ""),
                            }
                        ]

                    elif getattr(tool_call_chunk, "name", None) is not None:
                        curr.append(
                            {
                                "name": getattr(tool_call_chunk, "name", None),
                                "arguments": getattr(tool_call_chunk, "arguments", None),
                            }
                        )

                    else:
                        curr[-1]["name"] = curr[-1]["name"] or getattr(tool_call_chunk, "name", None)
                        curr[-1]["arguments"] += getattr(tool_call_chunk, "arguments", None)

            if resource.type == "completion":
                completion += choice.get("text", None)

    def get_response_for_chat():
        return (
            completion["content"]
            or (completion["function_call"] and {"role": "assistant", "function_call": completion["function_call"]})
            or (
                completion["tool_calls"]
                and {"role": "assistant", "tool_calls": [{"function": data} for data in completion["tool_calls"]]}
            )
            or None
        )

    return (model, get_response_for_chat() if resource.type == "chat" else completion, usage)


def _is_openai_v1() -> bool:
    return Version(openai.__version__) >= Version("1.0.0")


def _is_streaming_response(response):
    return isinstance(response, types.GeneratorType) or (_is_openai_v1() and isinstance(response, openai.Stream))


@_galileo_wrapper
def _wrap(
    open_ai_resource: OpenAiModuleDefinition, initialize: Callable, wrapped: Callable, args: dict, kwargs: dict
) -> Any:
    # Retrieve the decorator context
    decorator_context_project = galileo_context.get_current_project()
    decorator_context_log_stream = galileo_context.get_current_log_stream()
    decorator_context_span_stack = galileo_context.get_current_span_stack()
    decorator_context_trace = galileo_context.get_current_trace()

    start_time = _get_timestamp()
    arg_extractor = OpenAiArgsExtractor(*args, **kwargs)

    input_data = _extract_input_data_from_kwargs(open_ai_resource, start_time, arg_extractor.get_galileo_args())

    galileo_logger: GalileoLogger = initialize(
        project=decorator_context_project, log_stream=decorator_context_log_stream
    )

    complete_trace = False
    if decorator_context_trace:
        pass
    else:
        # If we don't have an active trace, start a new trace
        # We will conclude it at the end
        galileo_logger.start_trace(input=json.dumps(input_data.input, cls=EventSerializer), name=input_data.name)
        complete_trace = True

    try:
        openai_response = wrapped(**arg_extractor.get_openai_args())

        if _is_streaming_response(openai_response):
            # extract data from streaming reponse
            return ResponseGeneratorSync(
                resource=open_ai_resource,
                response=openai_response,
                input_data=input_data,
                decorator_context_span_stack=decorator_context_span_stack,
                trace=trace,
                complete_trace=complete_trace,
            )
        else:
            model, completion, usage = _extract_data_from_default_response(
                open_ai_resource,
                ((openai_response and openai_response.__dict__) if _is_openai_v1() else openai_response),
            )

            if usage is None:
                usage = {}

            end_time = _get_timestamp()

            duration_ns = int(round((end_time - start_time).total_seconds() * 1e9))

            # Add a span to the current trace or span (if this is a nested trace)
            if len(decorator_context_span_stack):
                span = decorator_context_span_stack[-1]
                span.add_llm_span(
                    input=input_data.input,
                    output=completion,
                    name=input_data.name,
                    model=model,
                    temperature=input_data.temperature,
                    duration_ns=duration_ns,
                    input_tokens=usage.get("prompt_tokens", 0),
                    output_tokens=usage.get("completion_tokens", 0),
                    total_tokens=usage.get("total_tokens", 0),
                    metadata={str(k): str(v) for k, v in input_data.model_parameters.items()},
                )
            else:
                trace.add_llm_span(
                    input=input_data.input,
                    output=completion,
                    name=input_data.name,
                    model=model,
                    temperature=input_data.temperature,
                    duration_ns=duration_ns,
                    input_tokens=usage.get("prompt_tokens", 0),
                    output_tokens=usage.get("completion_tokens", 0),
                    total_tokens=usage.get("total_tokens", 0),
                    metadata={str(k): str(v) for k, v in input_data.model_parameters.items()},
                )

            # Conclude the trace if this is the top-level call
            if complete_trace:
                trace.conclude(output=completion, duration_ns=duration_ns)

        return openai_response
    except Exception as ex:
        _logger.error(f"Error while processing OpenAI request: {ex}")
        raise RuntimeError("Failed to process the OpenAI Request") from ex


class ResponseGeneratorSync:
    def __init__(self, *, resource, response, input_data, decorator_context_span_stack, trace, complete_trace):
        self.items = []
        self.resource = resource
        self.response = response
        self.input_data = input_data
        self.decorator_context_span_stack = decorator_context_span_stack
        self.trace = trace
        self.complete_trace = complete_trace
        self.completion_start_time = None

    def __iter__(self):
        try:
            for i in self.response:
                self.items.append(i)

                if self.completion_start_time is None:
                    self.completion_start_time = _get_timestamp()

                yield i
        finally:
            self._finalize()

    def __next__(self):
        try:
            item = self.response.__next__()
            self.items.append(item)

            if self.completion_start_time is None:
                self.completion_start_time = _get_timestamp()

            return item

        except StopIteration:
            self._finalize()

            raise

    def __enter__(self):
        return self.__iter__()

    def __exit__(self, exc_type, exc_value, traceback):
        pass

    def _finalize(self):
        model, completion, usage = _extract_streamed_openai_response(self.resource, self.items)

        if usage is None:
            usage = {}

        end_time = _get_timestamp()
        # TODO: make sure completion_start_time what we want
        duration_ns = int(round((end_time - self.completion_start_time).total_seconds() * 1e9))

        # Add a span to the current trace or span (if this is a nested trace)
<<<<<<< HEAD
        if len(decorator_context_span_stack):
            galileo_logger.add_llm_span(
                input=input_data.input,
=======
        if len(self.decorator_context_span_stack):
            span = self.decorator_context_span_stack[-1]
            span.add_llm_span(
                input=self.input_data.input,
>>>>>>> 78687c72
                output=completion,
                name=self.input_data.name,
                model=model,
                temperature=self.input_data.temperature,
                duration_ns=duration_ns,
                num_input_tokens=usage.get("prompt_tokens", 0),
                num_output_tokens=usage.get("completion_tokens", 0),
                total_tokens=usage.get("total_tokens", 0),
                metadata={str(k): str(v) for k, v in self.input_data.model_parameters.items()},
            )
        else:
<<<<<<< HEAD
            galileo_logger.add_llm_span(
                input=input_data.input,
=======
            self.trace.add_llm_span(
                input=self.input_data.input,
>>>>>>> 78687c72
                output=completion,
                name=self.input_data.name,
                model=model,
                temperature=self.input_data.temperature,
                duration_ns=duration_ns,
                num_input_tokens=usage.get("prompt_tokens", 0),
                num_output_tokens=usage.get("completion_tokens", 0),
                total_tokens=usage.get("total_tokens", 0),
                metadata={str(k): str(v) for k, v in self.input_data.model_parameters.items()},
            )

        # Conclude the trace if this is the top-level call
<<<<<<< HEAD
        if complete_trace:
            galileo_logger.conclude(output=json.dumps(completion, cls=EventSerializer), duration_ns=duration_ns)

        return openai_response
    except Exception as ex:
        _logger.error(f"Error while processing OpenAI request: {ex}")
        raise RuntimeError("Failed to process the OpenAI Request") from ex
=======
        if self.complete_trace:
            self.trace.conclude(output=completion, duration_ns=duration_ns)
>>>>>>> 78687c72


class OpenAIGalileo:
    _galileo_logger: Optional[GalileoLogger] = None

    def initialize(self, project: Optional[str], log_stream: Optional[str]) -> Optional[GalileoLogger]:
        self._galileo_logger = GalileoLoggerSingleton().get(project=project or None, log_stream=log_stream or None)

        return self._galileo_logger

    def register_tracing(self) -> None:
        for resource in OPENAI_CLIENT_METHODS:
            wrap_function_wrapper(
                resource.module, f"{resource.object}.{resource.method}", (_wrap(resource, self.initialize))
            )


modifier = OpenAIGalileo()
modifier.register_tracing()<|MERGE_RESOLUTION|>--- conflicted
+++ resolved
@@ -376,7 +376,7 @@
     # Retrieve the decorator context
     decorator_context_project = galileo_context.get_current_project()
     decorator_context_log_stream = galileo_context.get_current_log_stream()
-    decorator_context_span_stack = galileo_context.get_current_span_stack()
+    galileo_context.get_current_span_stack()
     decorator_context_trace = galileo_context.get_current_trace()
 
     start_time = _get_timestamp()
@@ -388,14 +388,14 @@
         project=decorator_context_project, log_stream=decorator_context_log_stream
     )
 
-    complete_trace = False
+    should_complete_trace = False
     if decorator_context_trace:
         pass
     else:
         # If we don't have an active trace, start a new trace
         # We will conclude it at the end
         galileo_logger.start_trace(input=json.dumps(input_data.input, cls=EventSerializer), name=input_data.name)
-        complete_trace = True
+        should_complete_trace = True
 
     try:
         openai_response = wrapped(**arg_extractor.get_openai_args())
@@ -406,9 +406,8 @@
                 resource=open_ai_resource,
                 response=openai_response,
                 input_data=input_data,
-                decorator_context_span_stack=decorator_context_span_stack,
-                trace=trace,
-                complete_trace=complete_trace,
+                logger=galileo_logger,
+                should_complete_trace=should_complete_trace,
             )
         else:
             model, completion, usage = _extract_data_from_default_response(
@@ -424,37 +423,22 @@
             duration_ns = int(round((end_time - start_time).total_seconds() * 1e9))
 
             # Add a span to the current trace or span (if this is a nested trace)
-            if len(decorator_context_span_stack):
-                span = decorator_context_span_stack[-1]
-                span.add_llm_span(
-                    input=input_data.input,
-                    output=completion,
-                    name=input_data.name,
-                    model=model,
-                    temperature=input_data.temperature,
-                    duration_ns=duration_ns,
-                    input_tokens=usage.get("prompt_tokens", 0),
-                    output_tokens=usage.get("completion_tokens", 0),
-                    total_tokens=usage.get("total_tokens", 0),
-                    metadata={str(k): str(v) for k, v in input_data.model_parameters.items()},
-                )
-            else:
-                trace.add_llm_span(
-                    input=input_data.input,
-                    output=completion,
-                    name=input_data.name,
-                    model=model,
-                    temperature=input_data.temperature,
-                    duration_ns=duration_ns,
-                    input_tokens=usage.get("prompt_tokens", 0),
-                    output_tokens=usage.get("completion_tokens", 0),
-                    total_tokens=usage.get("total_tokens", 0),
-                    metadata={str(k): str(v) for k, v in input_data.model_parameters.items()},
-                )
+            galileo_logger.add_llm_span(
+                input=input_data.input,
+                output=completion,
+                name=input_data.name,
+                model=model,
+                temperature=input_data.temperature,
+                duration_ns=duration_ns,
+                num_input_tokens=usage.get("prompt_tokens", 0),
+                num_output_tokens=usage.get("completion_tokens", 0),
+                total_tokens=usage.get("total_tokens", 0),
+                metadata={str(k): str(v) for k, v in input_data.model_parameters.items()},
+            )
 
             # Conclude the trace if this is the top-level call
-            if complete_trace:
-                trace.conclude(output=completion, duration_ns=duration_ns)
+            if should_complete_trace:
+                galileo_logger.conclude(output=json.dumps(completion, cls=EventSerializer), duration_ns=duration_ns)
 
         return openai_response
     except Exception as ex:
@@ -463,14 +447,13 @@
 
 
 class ResponseGeneratorSync:
-    def __init__(self, *, resource, response, input_data, decorator_context_span_stack, trace, complete_trace):
+    def __init__(self, *, resource, response, input_data, logger: GalileoLogger, should_complete_trace: bool):
         self.items = []
         self.resource = resource
         self.response = response
         self.input_data = input_data
-        self.decorator_context_span_stack = decorator_context_span_stack
-        self.trace = trace
-        self.complete_trace = complete_trace
+        self.logger = logger
+        self.should_complete_trace = should_complete_trace
         self.completion_start_time = None
 
     def __iter__(self):
@@ -517,58 +500,22 @@
         duration_ns = int(round((end_time - self.completion_start_time).total_seconds() * 1e9))
 
         # Add a span to the current trace or span (if this is a nested trace)
-<<<<<<< HEAD
-        if len(decorator_context_span_stack):
-            galileo_logger.add_llm_span(
-                input=input_data.input,
-=======
-        if len(self.decorator_context_span_stack):
-            span = self.decorator_context_span_stack[-1]
-            span.add_llm_span(
-                input=self.input_data.input,
->>>>>>> 78687c72
-                output=completion,
-                name=self.input_data.name,
-                model=model,
-                temperature=self.input_data.temperature,
-                duration_ns=duration_ns,
-                num_input_tokens=usage.get("prompt_tokens", 0),
-                num_output_tokens=usage.get("completion_tokens", 0),
-                total_tokens=usage.get("total_tokens", 0),
-                metadata={str(k): str(v) for k, v in self.input_data.model_parameters.items()},
-            )
-        else:
-<<<<<<< HEAD
-            galileo_logger.add_llm_span(
-                input=input_data.input,
-=======
-            self.trace.add_llm_span(
-                input=self.input_data.input,
->>>>>>> 78687c72
-                output=completion,
-                name=self.input_data.name,
-                model=model,
-                temperature=self.input_data.temperature,
-                duration_ns=duration_ns,
-                num_input_tokens=usage.get("prompt_tokens", 0),
-                num_output_tokens=usage.get("completion_tokens", 0),
-                total_tokens=usage.get("total_tokens", 0),
-                metadata={str(k): str(v) for k, v in self.input_data.model_parameters.items()},
-            )
+        self.logger.add_llm_span(
+            input=self.input_data.input,
+            output=completion,
+            name=self.input_data.name,
+            model=model,
+            temperature=self.input_data.temperature,
+            duration_ns=duration_ns,
+            num_input_tokens=usage.get("prompt_tokens", 0),
+            num_output_tokens=usage.get("completion_tokens", 0),
+            total_tokens=usage.get("total_tokens", 0),
+            metadata={str(k): str(v) for k, v in self.input_data.model_parameters.items()},
+        )
 
         # Conclude the trace if this is the top-level call
-<<<<<<< HEAD
-        if complete_trace:
-            galileo_logger.conclude(output=json.dumps(completion, cls=EventSerializer), duration_ns=duration_ns)
-
-        return openai_response
-    except Exception as ex:
-        _logger.error(f"Error while processing OpenAI request: {ex}")
-        raise RuntimeError("Failed to process the OpenAI Request") from ex
-=======
-        if self.complete_trace:
-            self.trace.conclude(output=completion, duration_ns=duration_ns)
->>>>>>> 78687c72
+        if self.should_complete_trace:
+            self.logger.conclude(output=completion, duration_ns=duration_ns)
 
 
 class OpenAIGalileo:
