import builtins
import logging
import warnings
from typing import Optional, Union, overload

from galileo import Message
from galileo.base import BaseClientModel
from galileo.projects import Projects
from galileo.resources.api.prompts import (
    create_global_prompt_template_templates_post,
    create_prompt_template_with_version_projects_project_id_templates_post,
    delete_global_template_templates_template_id_delete,
    get_global_template_templates_template_id_get,
    get_global_template_version_templates_template_id_versions_version_get,
    get_project_templates_projects_project_id_templates_get,
    get_template_from_project_projects_project_id_templates_template_id_get,
    query_templates_templates_query_post,
<<<<<<< HEAD
    render_template_render_template_post,
=======
    update_global_template_templates_template_id_patch,
>>>>>>> b19984a0
)
from galileo.resources.models import (
    BasePromptTemplateResponse,
    BasePromptTemplateVersionResponse,
    CreatePromptTemplateWithVersionRequestBody,
    DatasetData,
    HTTPValidationError,
    ListPromptTemplateParams,
    PromptTemplateNameFilter,
    PromptTemplateNameFilterOperator,
<<<<<<< HEAD
    RenderTemplateRequest,
    RenderTemplateResponse,
    StringData,
=======
    UpdatePromptTemplateRequest,
>>>>>>> b19984a0
)
from galileo.resources.types import Unset
from galileo.utils.exceptions import APIException

_logger = logging.getLogger(__name__)


class PromptTemplateAPIException(APIException):
    pass


class PromptTemplate(BasePromptTemplateResponse):
    def __init__(self, prompt_template: Union[None, BasePromptTemplateResponse] = None):
        """
        Initialize a PromptTemplate instance.

        Parameters
        ----------
        prompt_template : Union[None, BasePromptTemplateResponse], optional
            The prompt template data to initialize from. If None, creates an empty prompt template instance.
            Defaults to None.
        """
        if prompt_template is not None:
            super().__init__(
                all_available_versions=prompt_template.all_available_versions,
                created_at=prompt_template.created_at,
                created_by_user=prompt_template.created_by_user,
                id=prompt_template.id,
                max_version=prompt_template.max_version,
                name=prompt_template.name,
                selected_version=prompt_template.selected_version,
                selected_version_id=prompt_template.selected_version_id,
                template=prompt_template.template,
                total_versions=prompt_template.total_versions,
                updated_at=prompt_template.updated_at,
                all_versions=prompt_template.all_versions,
                permissions=prompt_template.permissions,
            )
            self.additional_properties = prompt_template.additional_properties.copy()


class PromptTemplateVersion(BasePromptTemplateVersionResponse):
    def __init__(self, prompt_template_version: Union[None, BasePromptTemplateVersionResponse] = None):
        if prompt_template_version is not None:
            super().__init__(
                created_at=prompt_template_version.created_at,
                created_by_user=prompt_template_version.created_by_user,
                id=prompt_template_version.id,
                lines_added=prompt_template_version.lines_added,
                lines_edited=prompt_template_version.lines_edited,
                lines_removed=prompt_template_version.lines_removed,
                model_changed=prompt_template_version.model_changed,
                settings=prompt_template_version.settings,
                settings_changed=prompt_template_version.settings_changed,
                template=prompt_template_version.template,
                updated_at=prompt_template_version.updated_at,
                version=prompt_template_version.version,
                output_type=prompt_template_version.output_type,
                raw=prompt_template_version.raw,
            )
            self.additional_properties = prompt_template_version.additional_properties.copy()


class PromptTemplates(BaseClientModel):
    def list(self, project_name: str) -> list[PromptTemplate]:
        project = Projects().get(name=project_name)
        if not project:
            raise ValueError(f"Project {project_name} does not exist")

        templates = get_project_templates_projects_project_id_templates_get.sync(
            # TODO: remove type ignore, when migrated to proper AuthenticatedClient
            project_id=project.id,
            client=self.client,  # type: ignore[arg-type]
        )

        if not templates or isinstance(templates, HTTPValidationError):
            return []

        return [PromptTemplate(prompt_template=prompt_template) for prompt_template in templates]

    def get(self, *, project_name: str, template_id: str) -> Optional[PromptTemplate]:
        project = Projects().get(name=project_name)
        if not project:
            raise ValueError(f"Project {project_name} does not exist")

        _logger.debug(f"Get template {template_id} from project {project.id}")
        template = get_template_from_project_projects_project_id_templates_template_id_get.sync(
            # TODO: remove type ignore, when migrated to proper AuthenticatedClient
            project_id=project.id,
            template_id=template_id,
            client=self.client,  # type: ignore[arg-type]
        )

        if not template or isinstance(template, HTTPValidationError):
            return None

        return PromptTemplate(prompt_template=template)

    def create(
        self, name: str, project_name: str, template: Union[builtins.list[Message], str]
    ) -> Optional[PromptTemplate]:
        project = Projects().get(name=project_name)
        if not project:
            raise ValueError(f"Project {project_name} does not exist")

        body = CreatePromptTemplateWithVersionRequestBody(name=name, template=template)  # type: ignore[arg-type]

        _logger.debug(f"{body}")
        response = create_prompt_template_with_version_projects_project_id_templates_post.sync_detailed(
            project_id=project.id,
            client=self.client,  # type: ignore[arg-type]
            body=body,  # type: ignore[arg-type]
        )

        if response.status_code != 200:
            raise PromptTemplateAPIException(response.content.decode("utf-8"))

        if not response.parsed or isinstance(response.parsed, HTTPValidationError):
            _logger.error(response)
            raise PromptTemplateAPIException(response.content.decode("utf-8"))

        return PromptTemplate(prompt_template=response.parsed)


class GlobalPromptTemplates(BaseClientModel):
    def list(
        self, *, name_filter: Optional[str] = None, limit: Union[Unset, int] = 100, starting_token: int = 0
    ) -> list[PromptTemplate]:
        params = ListPromptTemplateParams()
        if name_filter:
            params.filters = [
                PromptTemplateNameFilter(operator=PromptTemplateNameFilterOperator.CONTAINS, value=name_filter)
            ]

        response = query_templates_templates_query_post.sync(
            client=self.client, body=params, limit=limit, starting_token=starting_token
        )

        if not response or isinstance(response, HTTPValidationError):
            return []

        if hasattr(response, "templates") and response.templates:
            return [PromptTemplate(prompt_template=template) for template in response.templates]

        return []

    @overload
    def get(self, *, template_id: str) -> Optional[PromptTemplate]: ...

    @overload
    def get(self, *, name: str) -> Optional[PromptTemplate]: ...

    def get(self, *, template_id: Optional[str] = None, name: Optional[str] = None) -> Optional[PromptTemplate]:
        if (template_id is None) and (name is None):
            raise ValueError("Exactly one of 'template_id' or 'name' must be provided")

        if (template_id is not None) and (name is not None):
            raise ValueError("Exactly one of 'template_id' or 'name' must be provided")

        if template_id:
            _logger.debug(f"Get global template {template_id}")
            template = get_global_template_templates_template_id_get.sync(template_id=template_id, client=self.client)

            if not template or isinstance(template, HTTPValidationError):
                return None

            return PromptTemplate(prompt_template=template)

        if name:
            templates = self.list(name_filter=name, limit=1)
            for template in templates:
                if template.name == name:
                    return template
            return None

        return None

    @overload
    def delete(self, *, template_id: str) -> None: ...

    @overload
    def delete(self, *, name: str) -> None: ...

    def delete(self, *, template_id: Optional[str] = None, name: Optional[str] = None) -> None:
        if (template_id is None) == (name is None):
            raise ValueError("Exactly one of 'id' or 'name' must be provided")

        if name:
            template = self.get(name=name)
            if not template:
                raise ValueError(f"Global template '{name}' not found")
            template_id = template.id

        if template_id:
            delete_global_template_templates_template_id_delete.sync(client=self.client, template_id=template_id)

    def get_version(self, *, template_id: str, version: int) -> Optional[PromptTemplateVersion]:
        _logger.debug(f"Get global template {template_id} version {version}")
        template_version = get_global_template_version_templates_template_id_versions_version_get.sync(
            template_id=template_id, version=version, client=self.client
        )

        if not template_version or isinstance(template_version, HTTPValidationError):
            return None

        return PromptTemplateVersion(prompt_template_version=template_version)

    def create(self, name: str, template: Union[builtins.list[Message], str]) -> PromptTemplate:
        body = CreatePromptTemplateWithVersionRequestBody(name=name, template=template)

        _logger.debug(f"Creating global template: {body}")
        response = create_global_prompt_template_templates_post.sync_detailed(client=self.client, body=body)

        if response.status_code != 200:
            raise PromptTemplateAPIException(response.content.decode("utf-8"))

        if not response.parsed or isinstance(response.parsed, HTTPValidationError):
            _logger.error(response)
            raise PromptTemplateAPIException(response.content.decode("utf-8"))

        return PromptTemplate(prompt_template=response.parsed)

<<<<<<< HEAD
    def render_template(
        self,
        *,
        template: str,
        data: Union[DatasetData, StringData],
        starting_token: Union[Unset, int] = 0,
        limit: Union[Unset, int] = 100,
    ) -> RenderTemplateResponse:
        """
        Render a template with provided data.

        Parameters
        ----------
        template : str
            The template string to render.
        data : Union[DatasetData, StringData]
            The data to use for rendering the template. Can be either dataset data or string data.
        starting_token : Union[Unset, int], optional
            Starting token for pagination. Defaults to 0.
        limit : Union[Unset, int], optional
            Maximum number of rendered templates to return. Defaults to 100.

        Returns
        -------
        Optional[RenderTemplateResponse]
            The rendered template response if successful, None otherwise.
=======
    def update(self, *, template_id: str, name: str) -> PromptTemplate:
        """
        Update a global prompt template.

        Parameters
        ----------
        template_id : str
            The ID of the template to update.
        name : str
            The new name for the template.

        Returns
        -------
        PromptTemplate
            The updated prompt template.
>>>>>>> b19984a0

        Raises
        ------
        PromptTemplateAPIException
            If the API request fails or returns an error.
        """
<<<<<<< HEAD
        body = RenderTemplateRequest(template=template, data=data)

        _logger.debug(f"Rendering template: {template}")
        response = render_template_render_template_post.sync_detailed(
            client=self.client, body=body, starting_token=starting_token, limit=limit
=======
        body = UpdatePromptTemplateRequest(name=name)

        _logger.debug(f"Updating global template {template_id}: {body}")
        response = update_global_template_templates_template_id_patch.sync_detailed(
            template_id=template_id, client=self.client, body=body
>>>>>>> b19984a0
        )

        if response.status_code != 200:
            raise PromptTemplateAPIException(response.content.decode("utf-8"))

        if not response.parsed or isinstance(response.parsed, HTTPValidationError):
            _logger.error(response)
            raise PromptTemplateAPIException(response.content.decode("utf-8"))

<<<<<<< HEAD
        return response.parsed
=======
        return PromptTemplate(prompt_template=response.parsed)
>>>>>>> b19984a0


def create_prompt_template(name: str, project: str, messages: Union[list[Message], str]) -> Optional[PromptTemplate]:
    warnings.warn("create_prompt_template is deprecated, use create_prompt instead.", DeprecationWarning, stacklevel=2)
    return PromptTemplates().create(name=name, project_name=project, template=messages)


def get_prompt_template(project: str, name: str) -> Optional[PromptTemplate]:
    warnings.warn("get_prompt_template is deprecated, use get_prompt instead.", DeprecationWarning, stacklevel=2)
    prompt_templates = PromptTemplates().list(project_name=project)
    for prompt_template in prompt_templates:
        if prompt_template.name == name:
            _logger.info(f"Get template {prompt_template}")
            return prompt_template
    _logger.warning(f"Template {name} not found in project {project}")
    return None


def list_prompt_templates(project: str) -> list[PromptTemplate]:
    warnings.warn("list_prompt_templates is deprecated, use get_prompts instead.", DeprecationWarning, stacklevel=2)
    return PromptTemplates().list(project_name=project)


@overload
def get_prompt(*, id: str) -> Optional[PromptTemplateVersion]: ...


@overload
def get_prompt(*, name: str) -> Optional[PromptTemplateVersion]: ...


def get_prompt(
    *, id: Optional[str] = None, name: Optional[str] = None, version: Optional[int] = None
) -> Optional[PromptTemplateVersion]:
    """
    Retrieves a specific global prompt template version.

    You must provide either 'id' or 'name', but not both.
    If 'version' is not provided, the currently selected version is returned.
    Parameters
    ----------
    id : str, optional
        The unique identifier of the template to retrieve. Defaults to None.
    name : str, optional
        The name of the template to retrieve. Defaults to None.
    version : int, optional
        The version number to retrieve. If not provided, the currently selected version is returned. Defaults to None.
    Returns
    -------
    Optional[PromptTemplateVersion]
        The template version if found, None otherwise.
    Raises
    ------
    ValueError
        If neither or both 'id' and 'name' are provided.
    """
    if (id is None) and (name is None):
        raise ValueError("Exactly one of 'id' or 'name' must be provided")

    if (id is not None) and (name is not None):
        raise ValueError("Exactly one of 'id' or 'name' must be provided")

    if version is not None:
        target_id = id
        if name:
            prompt_template = GlobalPromptTemplates().get(name=name)
            if not prompt_template:
                return None
            target_id = prompt_template.id

        if not target_id:
            raise ValueError("A template id is required to fetch a specific version.")

        return GlobalPromptTemplates().get_version(template_id=target_id, version=version)

    prompt_template = GlobalPromptTemplates().get(template_id=id) if id else GlobalPromptTemplates().get(name=name)  # type: ignore[arg-type]

    if not prompt_template or isinstance(prompt_template.selected_version, Unset):
        return None

    return PromptTemplateVersion(prompt_template_version=prompt_template.selected_version)


@overload
def delete_prompt(*, id: str) -> None: ...


@overload
def delete_prompt(*, name: str) -> None: ...


def delete_prompt(*, id: Optional[str] = None, name: Optional[str] = None) -> None:
    """
    Delete a global prompt template by ID or name.

    Parameters
    ----------
    id : str
        The unique identifier of the template to delete. Defaults to None.
    name : str
        The name of the template to delete. Defaults to None.

    Returns
    -------
    None

    Raises
    ------
    ValueError
        If neither or both id and name are provided, or if the template is not found.
    """
    return GlobalPromptTemplates().delete(template_id=id, name=name)  # type: ignore[call-overload]


@overload
def update_prompt(*, id: str, new_name: str) -> PromptTemplate: ...


@overload
def update_prompt(*, name: str, new_name: str) -> PromptTemplate: ...


def update_prompt(*, id: Optional[str] = None, name: Optional[str] = None, new_name: str) -> PromptTemplate:
    """
    Update a global prompt template by ID or name.

    Parameters
    ----------
    id : str, optional
        The unique identifier of the template to update. Defaults to None.
    name : str, optional
        The name of the template to update. Defaults to None.
    new_name : str
        The new name for the template.

    Returns
    -------
    PromptTemplate
        The updated prompt template.

    Raises
    ------
    ValueError
        If neither or both id and name are provided, or if the template is not found.
    PromptTemplateAPIException
        If the API request fails or returns an error.

    Examples
    --------
    >>> # Update template by ID
    >>> template = update_prompt(id="template-id-123", new_name="new-name")

    >>> # Update template by existing name
    >>> template = update_prompt(name="old-name", new_name="new-name")
    """
    if (id is None) == (name is None):
        raise ValueError("Exactly one of 'id' or 'name' must be provided")

    if id:
        return GlobalPromptTemplates().update(template_id=id, name=new_name)
    elif name:
        template = GlobalPromptTemplates().get(name=name)
        if not template:
            raise ValueError(f"Global template '{name}' not found")
        return GlobalPromptTemplates().update(template_id=template.id, name=new_name)
    else:
        # Line won't be reached but mypy complains without this
        raise ValueError("Invalid state: neither id nor name is provided")


def create_prompt(name: str, template: Union[list[Message], str]) -> PromptTemplate:
    """
    Create a new global prompt template.

    Parameters
    ----------
    name : str
        The name for the new template.
    template : Union[list[Message], str]
        The template content. Can be either a list of Message objects or a JSON string
        representing the message structure.

    Returns
    -------
    PromptTemplate
        The created prompt template.

    Raises
    ------
    PromptTemplateAPIException
        If the API request fails or returns an error.
    """
    return GlobalPromptTemplates().create(name=name, template=template)


def get_prompts(name_filter: Optional[str] = None, limit: Union[Unset, int] = 100) -> list[PromptTemplate]:
    """
    List global prompt templates with optional filtering.

    Parameters
    ----------
    name_filter : Optional[str], optional
        Filter templates by name containing this string. Defaults to None (no filtering).
    limit : Union[Unset, int], optional
        Maximum number of templates to return. Defaults to 100.

    Returns
    -------
    list[PromptTemplate]
        List of prompt templates matching the criteria.

    Examples
    --------
    >>> # List all global templates
    >>> templates = get_prompts()

    >>> # List templates with names containing "assistant"
    >>> templates = get_prompts(name_filter="assistant")

    >>> # List first 10 templates
    >>> templates = get_prompts(limit=10)
    """
    return GlobalPromptTemplates().list(name_filter=name_filter, limit=limit)


def render_template(
    *,
    template: str,
    data: Union[DatasetData, StringData, list[str], str],
    starting_token: Union[Unset, int] = 0,
    limit: Union[Unset, int] = 100,
) -> RenderTemplateResponse:
    """
    Render a template with provided data.

    Parameters
    ----------
    template : str
        The template string to render.
    data : Union[DatasetData, StringData, list[str], str]
        The data to use for rendering the template. Can be:
        - DatasetData: Reference to a dataset
        - StringData: List of input strings
        - list[str]: List of input strings (will be converted to StringData)
        - str: Dataset ID (will be converted to DatasetData)
    starting_token : Union[Unset, int], optional
        Starting token for pagination. Defaults to 0.
    limit : Union[Unset, int], optional
        Maximum number of rendered templates to return. Defaults to 100.

    Returns
    -------
    Optional[RenderTemplateResponse]
        The rendered template response if successful, None otherwise.

    Raises
    ------
    PromptTemplateAPIException
        If the API request fails or returns an error.

    Examples
    --------
    >>> # Render template with string data
    >>> response = render_template(
    ...     template="Hello {{name}}!",
    ...     data=["Alice", "Bob", "Charlie"]
    ... )

    >>> # Render template with dataset
    >>> response = render_template(
    ...     template="Hello {{name}}!",
    ...     data="dataset-id-123"
    ... )
    """
    if isinstance(data, list):
        data = StringData(input_strings=data)
    elif isinstance(data, str):
        data = DatasetData(dataset_id=data)
    else:
        data = data

    return GlobalPromptTemplates().render_template(
        template=template, data=data, starting_token=starting_token, limit=limit
    )<|MERGE_RESOLUTION|>--- conflicted
+++ resolved
@@ -15,11 +15,8 @@
     get_project_templates_projects_project_id_templates_get,
     get_template_from_project_projects_project_id_templates_template_id_get,
     query_templates_templates_query_post,
-<<<<<<< HEAD
     render_template_render_template_post,
-=======
     update_global_template_templates_template_id_patch,
->>>>>>> b19984a0
 )
 from galileo.resources.models import (
     BasePromptTemplateResponse,
@@ -30,13 +27,10 @@
     ListPromptTemplateParams,
     PromptTemplateNameFilter,
     PromptTemplateNameFilterOperator,
-<<<<<<< HEAD
     RenderTemplateRequest,
     RenderTemplateResponse,
     StringData,
-=======
     UpdatePromptTemplateRequest,
->>>>>>> b19984a0
 )
 from galileo.resources.types import Unset
 from galileo.utils.exceptions import APIException
@@ -259,7 +253,43 @@
 
         return PromptTemplate(prompt_template=response.parsed)
 
-<<<<<<< HEAD
+    def update(self, *, template_id: str, name: str) -> PromptTemplate:
+        """
+        Update a global prompt template.
+
+        Parameters
+        ----------
+        template_id : str
+            The ID of the template to update.
+        name : str
+            The new name for the template.
+
+        Returns
+        -------
+        PromptTemplate
+            The updated prompt template.
+
+        Raises
+        ------
+        PromptTemplateAPIException
+            If the API request fails or returns an error.
+        """
+        body = UpdatePromptTemplateRequest(name=name)
+
+        _logger.debug(f"Updating global template {template_id}: {body}")
+        response = update_global_template_templates_template_id_patch.sync_detailed(
+            template_id=template_id, client=self.client, body=body
+        )
+
+        if response.status_code != 200:
+            raise PromptTemplateAPIException(response.content.decode("utf-8"))
+
+        if not response.parsed or isinstance(response.parsed, HTTPValidationError):
+            _logger.error(response)
+            raise PromptTemplateAPIException(response.content.decode("utf-8"))
+
+        return PromptTemplate(prompt_template=response.parsed)
+
     def render_template(
         self,
         *,
@@ -286,42 +316,17 @@
         -------
         Optional[RenderTemplateResponse]
             The rendered template response if successful, None otherwise.
-=======
-    def update(self, *, template_id: str, name: str) -> PromptTemplate:
-        """
-        Update a global prompt template.
-
-        Parameters
-        ----------
-        template_id : str
-            The ID of the template to update.
-        name : str
-            The new name for the template.
-
-        Returns
-        -------
-        PromptTemplate
-            The updated prompt template.
->>>>>>> b19984a0
 
         Raises
         ------
         PromptTemplateAPIException
             If the API request fails or returns an error.
         """
-<<<<<<< HEAD
         body = RenderTemplateRequest(template=template, data=data)
 
         _logger.debug(f"Rendering template: {template}")
         response = render_template_render_template_post.sync_detailed(
             client=self.client, body=body, starting_token=starting_token, limit=limit
-=======
-        body = UpdatePromptTemplateRequest(name=name)
-
-        _logger.debug(f"Updating global template {template_id}: {body}")
-        response = update_global_template_templates_template_id_patch.sync_detailed(
-            template_id=template_id, client=self.client, body=body
->>>>>>> b19984a0
         )
 
         if response.status_code != 200:
@@ -331,11 +336,7 @@
             _logger.error(response)
             raise PromptTemplateAPIException(response.content.decode("utf-8"))
 
-<<<<<<< HEAD
         return response.parsed
-=======
-        return PromptTemplate(prompt_template=response.parsed)
->>>>>>> b19984a0
 
 
 def create_prompt_template(name: str, project: str, messages: Union[list[Message], str]) -> Optional[PromptTemplate]:
