--- conflicted
+++ resolved
@@ -5,24 +5,18 @@
 from galileo.resources.api.run_scorer_settings import (
     upsert_scorers_config_projects_project_id_runs_run_id_scorer_settings_post,
 )
-<<<<<<< HEAD
-from galileo.resources.models.list_scorers_request import ListScorersRequest
-from galileo.resources.models.run_scorer_settings_patch_request import RunScorerSettingsPatchRequest
-from galileo.resources.models.scorer_config import ScorerConfig, ScorerTypes
-from galileo.resources.models.scorer_type_filter import ScorerTypeFilter, ScorerTypeFilterOperator
-=======
 from galileo.resources.models import (
     HTTPValidationError,
     ListScorersRequest,
-    RunScorerSettingsRequest,
     ScorerConfig,
     ScorerResponse,
     ScorerTypeFilter,
     ScorerTypeFilterOperator,
     ScorerTypes,
 )
+from galileo.resources.models.run_scorer_settings_patch_request import RunScorerSettingsPatchRequest
+from galileo.resources.models.run_scorer_settings_response import RunScorerSettingsResponse
 from galileo.resources.types import Unset
->>>>>>> d6e7169a
 
 
 class Scorers(BaseClientModel):
@@ -43,7 +37,7 @@
 class ScorerSettings(BaseClientModel):
     def create(
         self, project_id: str, run_id: str, scorers: list[ScorerConfig]
-    ) -> Optional[Union[HTTPValidationError, RunScorerSettingsRequest]]:
+    ) -> Optional[Union[HTTPValidationError, RunScorerSettingsResponse]]:
         """
         Args:
             project_id: ID of the project
