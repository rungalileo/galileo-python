--- conflicted
+++ resolved
@@ -22,9 +22,7 @@
 
 
 def _get_validated_project_id(
-    project_id: Optional[Union[str, UUID4]] = None,
-    project_name: Optional[str] = None,
-    config: Optional[GalileoPythonConfig] = None,
+    project_id: Optional[Union[str, UUID4]] = None, project_name: Optional[str] = None
 ) -> str:
     """
     Resolves project ID from either project_id or project_name.
@@ -33,30 +31,16 @@
     if project_id is not None and type(project_id).__name__ == "UUID":
         project_id = str(project_id)
 
-<<<<<<< HEAD
-    # Load the project name from environment variable if not provided
-    project_name = project_name if project_name else getenv("GALILEO_PROJECT")
-
-    if project_name:
-        project = Projects().get(name=project_name)
-        if not project:
-            raise ValueError(f"Project with name '{project_name}' not found.")
-        return str(project.id)
-
-    raise ValueError("Either project_id or project_name must be provided.")
-=======
-    project = Projects(config=config).get_with_env_fallbacks(name=project_name, id=project_id)
+    project = Projects().get_with_env_fallbacks(name=project_name, id=project_id)
     if not project:
         raise ValueError(f"Project with name '{project_name}' not found.")
     return str(project.id)
->>>>>>> 614d9aeb
 
 
 def _get_stage_id(
     stage_id: Optional[Union[str, UUID4]] = None,
     stage_name: Optional[str] = None,
     project_id: Optional[Union[str, UUID4]] = None,
-    config: Optional[GalileoPythonConfig] = None,
 ) -> str:
     """
     Resolves stage ID from either stage_id or stage_name.
@@ -89,13 +73,7 @@
         prioritized_rulesets: Optional[Sequence[Ruleset]] = None,
         description: Optional[str] = None,
     ) -> StageDB:
-<<<<<<< HEAD
-        actual_project_id: str = _get_project_id(project_id=project_id, project_name=project_name)
-=======
-        actual_project_id: str = _get_validated_project_id(
-            project_id=project_id, project_name=project_name, config=self.config
-        )
->>>>>>> 614d9aeb
+        actual_project_id: str = _get_validated_project_id(project_id=project_id, project_name=project_name)
 
         actual_name = name or ts_name("stage")
 
@@ -127,13 +105,7 @@
         stage_id: Optional[Union[str, UUID4]] = None,
         stage_name: Optional[str] = None,
     ) -> StageDB:
-<<<<<<< HEAD
-        actual_project_id: str = _get_project_id(project_id=project_id, project_name=project_name)
-=======
-        actual_project_id: str = _get_validated_project_id(
-            project_id=project_id, project_name=project_name, config=self.config
-        )
->>>>>>> 614d9aeb
+        actual_project_id: str = _get_validated_project_id(project_id=project_id, project_name=project_name)
 
         if not stage_id and not stage_name:
             raise ValueError("Either stage_id or stage_name must be provided.")
@@ -156,13 +128,7 @@
         stage_name: Optional[str] = None,
         prioritized_rulesets: Optional[Sequence[Ruleset]] = None,
     ) -> StageDB:
-<<<<<<< HEAD
-        actual_project_id: str = _get_project_id(project_id=project_id, project_name=project_name)
-=======
-        actual_project_id: str = _get_validated_project_id(
-            project_id=project_id, project_name=project_name, config=self.config
-        )
->>>>>>> 614d9aeb
+        actual_project_id: str = _get_validated_project_id(project_id=project_id, project_name=project_name)
 
         actual_stage_id: str = _get_stage_id(stage_id=stage_id, stage_name=stage_name, project_id=actual_project_id)
 
@@ -187,13 +153,7 @@
         stage_name: Optional[str] = None,
     ) -> StageDB:
         """Sets the pause state of a stage."""
-<<<<<<< HEAD
-        actual_project_id: str = _get_project_id(project_id=project_id, project_name=project_name)
-=======
-        actual_project_id: str = _get_validated_project_id(
-            project_id=project_id, project_name=project_name, config=self.config
-        )
->>>>>>> 614d9aeb
+        actual_project_id: str = _get_validated_project_id(project_id=project_id, project_name=project_name)
 
         actual_stage_id: str = _get_stage_id(stage_id=stage_id, stage_name=stage_name, project_id=actual_project_id)
 
