import logging
from typing import Any, Optional
from uuid import UUID

from galileo.config import GalileoConfig
from galileo.constants.routes import Routes
<<<<<<< HEAD
from galileo.schema.trace import LogRecordsSearchRequest, SessionCreateRequest, TracesIngestRequest
=======
from galileo.schema.trace import (
    LogRecordsSearchRequest,
    SessionCreateRequest,
    SpansIngestRequest,
    SpanUpdateRequest,
    TracesIngestRequest,
    TraceUpdateRequest,
)
from galileo.utils.request import HttpHeaders, make_request
>>>>>>> e5844eb1
from galileo_core.constants.request_method import RequestMethod

_logger = logging.getLogger(__name__)


class GalileoCoreApiClient:
    """
    A class for interacting with the Galileo API using the galileo_core package.
    Currently used by the GalileoLogger to create and upload traces to Galileo.

    Attributes
    ----------
    project_id : Optional[str]
        The ID of the project.
    log_stream_id : Optional[str]
        The ID of the log stream.
    """

    project_id: Optional[str] = None
    log_stream_id: Optional[str] = None
    config: GalileoConfig

    def __init__(
        self, project_id: Optional[str] = None, log_stream_id: Optional[str] = None, experiment_id: Optional[str] = None
    ):
        self.config = GalileoConfig.get()
        self.project_id = project_id
        self.log_stream_id = log_stream_id
        self.experiment_id = experiment_id

        if self.log_stream_id is None and self.experiment_id is None:
            raise ValueError("log_stream_id or experiment_id must be set")

    def _make_request(
        self,
        request_method: RequestMethod,
        endpoint: str,
        json: Optional[dict] = None,
        data: Optional[dict] = None,
        files: Optional[dict] = None,
        params: Optional[dict] = None,
    ) -> Any:
        return self.config.api_client.request(
            method=request_method, path=endpoint, json=json, data=data, files=files, params=params
        )

    async def _make_async_request(
        self,
        request_method: RequestMethod,
        endpoint: str,
        json: Optional[dict] = None,
        data: Optional[dict] = None,
        files: Optional[dict] = None,
        params: Optional[dict] = None,
    ) -> Any:
        return await self.config.api_client.arequest(
            method=request_method, path=endpoint, json=json, data=data, files=files, params=params
        )

    async def ingest_traces(self, traces_ingest_request: TracesIngestRequest) -> dict[str, str]:
        if self.experiment_id:
            traces_ingest_request.experiment_id = UUID(self.experiment_id)
        elif self.log_stream_id:
            traces_ingest_request.log_stream_id = UUID(self.log_stream_id)

        json = traces_ingest_request.model_dump(mode="json")

        print(f"calling ingest traces for {traces_ingest_request.traces[0].id}")

        return await self._make_async_request(
            RequestMethod.POST, endpoint=Routes.traces.format(project_id=self.project_id), json=json
        )

    def ingest_traces_sync(self, traces_ingest_request: TracesIngestRequest) -> dict[str, str]:
        if self.experiment_id:
            traces_ingest_request.experiment_id = UUID(self.experiment_id)
        elif self.log_stream_id:
            traces_ingest_request.log_stream_id = UUID(self.log_stream_id)

        json = traces_ingest_request.model_dump(mode="json")

        return self._make_request(
            RequestMethod.POST, endpoint=Routes.traces.format(project_id=self.project_id), json=json
        )

    async def ingest_spans(self, spans_ingest_request: SpansIngestRequest) -> dict[str, str]:
        if self.experiment_id:
            spans_ingest_request.experiment_id = UUID(self.experiment_id)
        elif self.log_stream_id:
            spans_ingest_request.log_stream_id = UUID(self.log_stream_id)

        json = spans_ingest_request.model_dump(mode="json")

        print(f"calling ingest spans for {spans_ingest_request.spans[0].id}")

        return await self._make_async_request(
            RequestMethod.POST, endpoint=Routes.spans.format(project_id=self.project_id), json=json
        )

    def ingest_spans_sync(self, spans_ingest_request: SpansIngestRequest) -> dict[str, str]:
        if self.experiment_id:
            spans_ingest_request.experiment_id = UUID(self.experiment_id)
        elif self.log_stream_id:
            spans_ingest_request.log_stream_id = UUID(self.log_stream_id)

        json = spans_ingest_request.model_dump(mode="json")

        return self._make_request(
            RequestMethod.POST, endpoint=Routes.spans.format(project_id=self.project_id), json=json
        )

    async def update_trace(self, trace_update_request: TraceUpdateRequest) -> dict[str, str]:
        if self.experiment_id:
            trace_update_request.experiment_id = UUID(self.experiment_id)
        elif self.log_stream_id:
            trace_update_request.log_stream_id = UUID(self.log_stream_id)

        json = trace_update_request.model_dump(mode="json")

        print(f"calling update trace for {trace_update_request.trace_id}")

        return await self._make_async_request(
            RequestMethod.PATCH,
            endpoint=Routes.trace.format(project_id=self.project_id, trace_id=trace_update_request.trace_id),
            json=json,
        )

    def update_trace_sync(self, trace_update_request: TraceUpdateRequest) -> dict[str, str]:
        if self.experiment_id:
            trace_update_request.experiment_id = UUID(self.experiment_id)
        elif self.log_stream_id:
            trace_update_request.log_stream_id = UUID(self.log_stream_id)

        json = trace_update_request.model_dump(mode="json")

        return self._make_request(
            RequestMethod.PATCH,
            endpoint=Routes.trace.format(project_id=self.project_id, trace_id=trace_update_request.trace_id),
            json=json,
        )

    async def update_span(self, span_update_request: SpanUpdateRequest) -> dict[str, str]:
        if self.experiment_id:
            span_update_request.experiment_id = UUID(self.experiment_id)
        elif self.log_stream_id:
            span_update_request.log_stream_id = UUID(self.log_stream_id)

        json = span_update_request.model_dump(mode="json")

        print(f"calling update span for {span_update_request.span_id}")

        return await self._make_async_request(
            RequestMethod.PATCH,
            endpoint=Routes.span.format(project_id=self.project_id, span_id=span_update_request.span_id),
            json=json,
        )

    def update_span_sync(self, span_update_request: SpanUpdateRequest) -> dict[str, str]:
        if self.experiment_id:
            span_update_request.experiment_id = UUID(self.experiment_id)
        elif self.log_stream_id:
            span_update_request.log_stream_id = UUID(self.log_stream_id)

        json = span_update_request.model_dump(mode="json")

        return self._make_request(
            RequestMethod.PATCH,
            endpoint=Routes.span.format(project_id=self.project_id, span_id=span_update_request.span_id),
            json=json,
        )

    def create_session_sync(self, session_create_request: SessionCreateRequest) -> dict[str, str]:
        if self.experiment_id:
            session_create_request.experiment_id = UUID(self.experiment_id)
        elif self.log_stream_id:
            session_create_request.log_stream_id = UUID(self.log_stream_id)

        json = session_create_request.model_dump(mode="json")

        response = self._make_request(
            RequestMethod.POST, endpoint=Routes.sessions.format(project_id=self.project_id), json=json
        )

        return response

    async def create_session(self, session_create_request: SessionCreateRequest) -> dict[str, str]:
        if self.experiment_id:
            session_create_request.experiment_id = UUID(self.experiment_id)
        elif self.log_stream_id:
            session_create_request.log_stream_id = UUID(self.log_stream_id)

        json = session_create_request.model_dump(mode="json")

        return await self._make_async_request(
            RequestMethod.POST, endpoint=Routes.sessions.format(project_id=self.project_id), json=json
        )

    async def get_sessions(self, session_search_request: LogRecordsSearchRequest) -> dict[str, str]:
        if self.experiment_id:
            session_search_request.experiment_id = UUID(self.experiment_id)
        elif self.log_stream_id:
            session_search_request.log_stream_id = UUID(self.log_stream_id)

        json = session_search_request.model_dump(mode="json")

        return await self._make_async_request(
            RequestMethod.POST, endpoint=Routes.sessions_search.format(project_id=self.project_id), json=json
        )

    def get_sessions_sync(self, session_search_request: LogRecordsSearchRequest) -> dict[str, str]:
        if self.experiment_id:
            session_search_request.experiment_id = UUID(self.experiment_id)
        elif self.log_stream_id:
            session_search_request.log_stream_id = UUID(self.log_stream_id)

        json = session_search_request.model_dump(mode="json")

        return self._make_request(
            RequestMethod.POST, endpoint=Routes.sessions_search.format(project_id=self.project_id), json=json
        )<|MERGE_RESOLUTION|>--- conflicted
+++ resolved
@@ -4,9 +4,6 @@
 
 from galileo.config import GalileoConfig
 from galileo.constants.routes import Routes
-<<<<<<< HEAD
-from galileo.schema.trace import LogRecordsSearchRequest, SessionCreateRequest, TracesIngestRequest
-=======
 from galileo.schema.trace import (
     LogRecordsSearchRequest,
     SessionCreateRequest,
@@ -15,8 +12,6 @@
     TracesIngestRequest,
     TraceUpdateRequest,
 )
-from galileo.utils.request import HttpHeaders, make_request
->>>>>>> e5844eb1
 from galileo_core.constants.request_method import RequestMethod
 
 _logger = logging.getLogger(__name__)
