import logging
from typing import Any, Optional
from uuid import UUID

from galileo.config import GalileoPythonConfig
from galileo.constants.routes import Routes
from galileo.schema.trace import (
    LogRecordsSearchRequest,
    SessionCreateRequest,
    SpansIngestRequest,
    SpanUpdateRequest,
    TracesIngestRequest,
    TraceUpdateRequest,
)
from galileo_core.constants.request_method import RequestMethod

_logger = logging.getLogger(__name__)


class GalileoCoreApiClient:
    """
    A class for interacting with the Galileo API using the galileo_core package.
    Currently used by the GalileoLogger to create and upload traces to Galileo.

    Attributes
    ----------
    project_id : Optional[str]
        The ID of the project.
    log_stream_id : Optional[str]
        The ID of the log stream.
    """

    project_id: Optional[str] = None
    log_stream_id: Optional[str] = None
    config: GalileoPythonConfig

    def __init__(
        self, project_id: Optional[str] = None, log_stream_id: Optional[str] = None, experiment_id: Optional[str] = None
    ):
        self.config = GalileoPythonConfig.get()
        self.project_id = project_id
        self.log_stream_id = log_stream_id
        self.experiment_id = experiment_id

        if self.log_stream_id is None and self.experiment_id is None:
            raise ValueError("log_stream_id or experiment_id must be set")

    def _make_request(
        self,
        request_method: RequestMethod,
        endpoint: str,
        json: Optional[dict] = None,
        data: Optional[dict] = None,
        files: Optional[dict] = None,
        params: Optional[dict] = None,
    ) -> Any:
        return self.config.api_client.request(
            method=request_method, path=endpoint, json=json, data=data, files=files, params=params
        )

    async def _make_async_request(
        self,
        request_method: RequestMethod,
        endpoint: str,
        json: Optional[dict] = None,
        data: Optional[dict] = None,
        files: Optional[dict] = None,
        params: Optional[dict] = None,
    ) -> Any:
        return await self.config.api_client.arequest(
            method=request_method, path=endpoint, json=json, data=data, files=files, params=params
        )

    async def ingest_traces(self, traces_ingest_request: TracesIngestRequest) -> dict[str, str]:
        if self.experiment_id:
            traces_ingest_request.experiment_id = UUID(self.experiment_id)
        elif self.log_stream_id:
            traces_ingest_request.log_stream_id = UUID(self.log_stream_id)

        json = traces_ingest_request.model_dump(mode="json")

        print(f"calling ingest traces for {traces_ingest_request.traces[0].id}")

        return await self._make_async_request(
            RequestMethod.POST, endpoint=Routes.traces.format(project_id=self.project_id), json=json
        )

    def ingest_traces_sync(self, traces_ingest_request: TracesIngestRequest) -> dict[str, str]:
        if self.experiment_id:
            traces_ingest_request.experiment_id = UUID(self.experiment_id)
        elif self.log_stream_id:
            traces_ingest_request.log_stream_id = UUID(self.log_stream_id)

        json = traces_ingest_request.model_dump(mode="json")

        return self._make_request(
            RequestMethod.POST, endpoint=Routes.traces.format(project_id=self.project_id), json=json
        )

    async def ingest_spans(self, spans_ingest_request: SpansIngestRequest) -> dict[str, str]:
        if self.experiment_id:
            spans_ingest_request.experiment_id = UUID(self.experiment_id)
        elif self.log_stream_id:
            spans_ingest_request.log_stream_id = UUID(self.log_stream_id)

        json = spans_ingest_request.model_dump(mode="json")

        print(f"calling ingest spans for {spans_ingest_request.spans[0].id}")

        return await self._make_async_request(
            RequestMethod.POST, endpoint=Routes.spans.format(project_id=self.project_id), json=json
        )

    def ingest_spans_sync(self, spans_ingest_request: SpansIngestRequest) -> dict[str, str]:
        if self.experiment_id:
            spans_ingest_request.experiment_id = UUID(self.experiment_id)
        elif self.log_stream_id:
            spans_ingest_request.log_stream_id = UUID(self.log_stream_id)

        json = spans_ingest_request.model_dump(mode="json")

        return self._make_request(
            RequestMethod.POST, endpoint=Routes.spans.format(project_id=self.project_id), json=json
        )

    async def update_trace(self, trace_update_request: TraceUpdateRequest) -> dict[str, str]:
        if self.experiment_id:
            trace_update_request.experiment_id = UUID(self.experiment_id)
        elif self.log_stream_id:
            trace_update_request.log_stream_id = UUID(self.log_stream_id)

        json = trace_update_request.model_dump(mode="json")

        print(f"calling update trace for {trace_update_request.trace_id}")

        return await self._make_async_request(
            RequestMethod.PATCH,
            endpoint=Routes.trace.format(project_id=self.project_id, trace_id=trace_update_request.trace_id),
            json=json,
        )

    def update_trace_sync(self, trace_update_request: TraceUpdateRequest) -> dict[str, str]:
        if self.experiment_id:
            trace_update_request.experiment_id = UUID(self.experiment_id)
        elif self.log_stream_id:
            trace_update_request.log_stream_id = UUID(self.log_stream_id)

        json = trace_update_request.model_dump(mode="json")

        return self._make_request(
            RequestMethod.PATCH,
            endpoint=Routes.trace.format(project_id=self.project_id, trace_id=trace_update_request.trace_id),
            json=json,
        )

    async def update_span(self, span_update_request: SpanUpdateRequest) -> dict[str, str]:
        if self.experiment_id:
            span_update_request.experiment_id = UUID(self.experiment_id)
        elif self.log_stream_id:
            span_update_request.log_stream_id = UUID(self.log_stream_id)

        json = span_update_request.model_dump(mode="json")

        print(f"calling update span for {span_update_request.span_id}")

        return await self._make_async_request(
            RequestMethod.PATCH,
            endpoint=Routes.span.format(project_id=self.project_id, span_id=span_update_request.span_id),
            json=json,
        )

    def update_span_sync(self, span_update_request: SpanUpdateRequest) -> dict[str, str]:
        if self.experiment_id:
            span_update_request.experiment_id = UUID(self.experiment_id)
        elif self.log_stream_id:
            span_update_request.log_stream_id = UUID(self.log_stream_id)

        json = span_update_request.model_dump(mode="json")

        return self._make_request(
            RequestMethod.PATCH,
            endpoint=Routes.span.format(project_id=self.project_id, span_id=span_update_request.span_id),
            json=json,
        )

    def create_session_sync(self, session_create_request: SessionCreateRequest) -> dict[str, str]:
        if self.experiment_id:
            session_create_request.experiment_id = UUID(self.experiment_id)
        elif self.log_stream_id:
            session_create_request.log_stream_id = UUID(self.log_stream_id)

        json = session_create_request.model_dump(mode="json")

        response = self._make_request(
            RequestMethod.POST, endpoint=Routes.sessions.format(project_id=self.project_id), json=json
        )

        return response

    async def create_session(self, session_create_request: SessionCreateRequest) -> dict[str, str]:
        if self.experiment_id:
            session_create_request.experiment_id = UUID(self.experiment_id)
        elif self.log_stream_id:
            session_create_request.log_stream_id = UUID(self.log_stream_id)

        json = session_create_request.model_dump(mode="json")

        return await self._make_async_request(
            RequestMethod.POST, endpoint=Routes.sessions.format(project_id=self.project_id), json=json
        )

    async def get_sessions(self, session_search_request: LogRecordsSearchRequest) -> dict[str, str]:
        if self.experiment_id:
            session_search_request.experiment_id = UUID(self.experiment_id)
        elif self.log_stream_id:
            session_search_request.log_stream_id = UUID(self.log_stream_id)

        json = session_search_request.model_dump(mode="json")

        return await self._make_async_request(
            RequestMethod.POST, endpoint=Routes.sessions_search.format(project_id=self.project_id), json=json
        )

    def get_sessions_sync(self, session_search_request: LogRecordsSearchRequest) -> dict[str, str]:
        if self.experiment_id:
            session_search_request.experiment_id = UUID(self.experiment_id)
        elif self.log_stream_id:
            session_search_request.log_stream_id = UUID(self.log_stream_id)

        json = session_search_request.model_dump(mode="json")

        return self._make_request(
            RequestMethod.POST, endpoint=Routes.sessions_search.format(project_id=self.project_id), json=json
<<<<<<< HEAD
        )

    def get_trace_sync(self, trace_id: str) -> dict[str, str]:
        return self._make_request(
            RequestMethod.GET, endpoint=Routes.trace.format(project_id=self.project_id, trace_id=trace_id)
        )

    def get_span_sync(self, span_id: str) -> dict[str, str]:
        return self._make_request(
            RequestMethod.GET, endpoint=Routes.span.format(project_id=self.project_id, span_id=span_id)
        )

    # TODO: Move this method to galileo_core.helpers.api_client
    @staticmethod
    def make_request_sync(
        request_method: RequestMethod,
        base_url: str,
        endpoint: str,
        skip_ssl_validation: bool = False,
        read_timeout: float = 60.0,
        **kwargs: Any,
    ) -> Any:
        url = urljoin(base_url, endpoint)
        with Client(
            base_url=base_url, timeout=Timeout(read_timeout, connect=5.0), verify=not skip_ssl_validation
        ) as client:
            response = client.request(method=request_method.value, url=url, timeout=read_timeout, **kwargs)
            CoreApiClient.validate_response(response)
            return response.json()
=======
        )
>>>>>>> 56263446
<|MERGE_RESOLUTION|>--- conflicted
+++ resolved
@@ -231,7 +231,6 @@
 
         return self._make_request(
             RequestMethod.POST, endpoint=Routes.sessions_search.format(project_id=self.project_id), json=json
-<<<<<<< HEAD
         )
 
     def get_trace_sync(self, trace_id: str) -> dict[str, str]:
@@ -242,25 +241,4 @@
     def get_span_sync(self, span_id: str) -> dict[str, str]:
         return self._make_request(
             RequestMethod.GET, endpoint=Routes.span.format(project_id=self.project_id, span_id=span_id)
-        )
-
-    # TODO: Move this method to galileo_core.helpers.api_client
-    @staticmethod
-    def make_request_sync(
-        request_method: RequestMethod,
-        base_url: str,
-        endpoint: str,
-        skip_ssl_validation: bool = False,
-        read_timeout: float = 60.0,
-        **kwargs: Any,
-    ) -> Any:
-        url = urljoin(base_url, endpoint)
-        with Client(
-            base_url=base_url, timeout=Timeout(read_timeout, connect=5.0), verify=not skip_ssl_validation
-        ) as client:
-            response = client.request(method=request_method.value, url=url, timeout=read_timeout, **kwargs)
-            CoreApiClient.validate_response(response)
-            return response.json()
-=======
-        )
->>>>>>> 56263446
+        )