import datetime
from uuid import uuid4

import pytest
from openai.types import CompletionUsage
from openai.types.chat import ChatCompletionMessage
from openai.types.chat.chat_completion import ChatCompletion, Choice

from galileo.resources.models import DatasetContent, DatasetRow, DatasetRowValuesDict
from galileo_core.schemas.protect.rule import Rule, RuleOperator
from galileo_core.schemas.protect.ruleset import Ruleset
from tests.testutils.setup import setup_thread_pool_request_capture


@pytest.fixture(autouse=True)
def env_setup(monkeypatch):
    monkeypatch.setenv("OPENAI_API_KEY", "local")


@pytest.fixture
def create_chat_completion() -> ChatCompletion:
    return ChatCompletion(
        id="foo",
        model="gpt-3.5-turbo",
        object="chat.completion",
        choices=[
            Choice(
                finish_reason="stop",
                index=0,
                message=ChatCompletionMessage(content="The mock is working! ;)", role="assistant"),
            )
        ],
        created=int(datetime.datetime.now().timestamp()),
        usage=CompletionUsage(completion_tokens=13, prompt_tokens=12, total_tokens=25),
    )


@pytest.fixture
def test_dataset_row_id():
    str(uuid4())


@pytest.fixture
def dataset_content(test_dataset_row_id: str):
    row = DatasetRow(
        index=0,
        values=["Which continent is Spain in?", "Europe", '{"meta": "data"}'],
        values_dict=DatasetRowValuesDict.from_dict(
            {"input": "Which continent is Spain in?", "output": "Europe", "metadata": '{"meta": "data"}'}
        ),
        row_id=test_dataset_row_id,
        metadata=None,
    )

    column_names = ["input", "output", "metadata"]
    return DatasetContent(column_names=column_names, rows=[row])


@pytest.fixture
def dataset_content_with_question():
    row = DatasetRow(
        index=0,
        values=['{"question": "Which continent is Spain in?", "expected": "Europe"}', None, None],
        values_dict=DatasetRowValuesDict.from_dict(
            {
                "input": {"question": "Which continent is Spain in?", "expected": "Europe"},
                "output": None,
                "metadata": None,
            }
        ),
        row_id="",
        metadata=None,
    )

    column_names = ["input", "output", "metadata"]
    return DatasetContent(column_names=column_names, rows=[row])


@pytest.fixture
def local_dataset():
    return [
        {"input": "Which continent is Spain in?", "output": "Europe"},
        {"input": "Which continent is Japan in?", "output": "Asia"},
    ]


@pytest.fixture
def thread_pool_capture():
    """
    Pytest fixture that provides a function to capture thread pool requests from streaming methods.

    Usage:
        def test_streaming_method(thread_pool_capture):
<<<<<<< HEAD
            logger = GalileoLogger(project="test", log_stream="test", mode="streaming")
=======
            logger = GalileoLogger(project="test", log_stream="test", experimental={"mode": "streaming"})
>>>>>>> e5844eb1
            capture = thread_pool_capture(logger)

            logger._ingest_trace_streaming(trace)

            capture.mock_pool.assert_called_once()
            request = capture.get_latest_request()
            assert isinstance(request, TracesIngestRequest)
    """

    def _capture_factory(logger):
        return setup_thread_pool_request_capture(logger)

    return _capture_factory


@pytest.fixture(
    params=[
        # Single ruleset with a single rule.
        [Ruleset(rules=[Rule(metric="toxicity", operator=RuleOperator.gt, target_value=0.5)])],
        # Single ruleset with multiple rules.
        [
            Ruleset(
                rules=[
                    Rule(metric="toxicity", operator=RuleOperator.gt, target_value=0.5),
                    Rule(metric="tone", operator=RuleOperator.lt, target_value=0.8),
                ]
            )
        ],
        # Single ruleset with an unknown metric.
        [Ruleset(rules=[Rule(metric="unknown", operator=RuleOperator.gt, target_value=0.5)])],
        # Multiple rulesets with a single rule each.
        [
            Ruleset(rules=[Rule(metric="toxicity", operator=RuleOperator.gt, target_value=0.5)]),
            Ruleset(rules=[Rule(metric="toxicity", operator=RuleOperator.lt, target_value=0.8)]),
        ],
    ]
)
def rulesets(request: pytest.FixtureRequest) -> list[Ruleset]:
    return request.param<|MERGE_RESOLUTION|>--- conflicted
+++ resolved
@@ -91,11 +91,8 @@
 
     Usage:
         def test_streaming_method(thread_pool_capture):
-<<<<<<< HEAD
-            logger = GalileoLogger(project="test", log_stream="test", mode="streaming")
-=======
             logger = GalileoLogger(project="test", log_stream="test", experimental={"mode": "streaming"})
->>>>>>> e5844eb1
+
             capture = thread_pool_capture(logger)
 
             logger._ingest_trace_streaming(trace)
