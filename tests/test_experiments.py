--- conflicted
+++ resolved
@@ -275,16 +275,11 @@
         mock_get_dataset_instance = mock_get_dataset.return_value
         mock_get_dataset_instance.get_content = MagicMock(return_value=dataset_content())
         _, records = _load_dataset_and_records(dataset=dataset, dataset_name=dataset_name, dataset_id=dataset_id)
-<<<<<<< HEAD
         assert records == ["Which continent is Spain in?"]
-        mock_get_dataset.assert_called_once_with(id=dataset_id, name=dataset_name or dataset)
-=======
-        assert records == [{"expected": "Europe", "input": "Which continent is Spain in?"}]
         if dataset_id:
             mock_get_dataset.assert_called_once_with(id=dataset_id, name=None)
         elif dataset_name:
             mock_get_dataset.assert_called_once_with(id=None, name=dataset_name)
->>>>>>> d6e7169a
 
     def test_load_dataset_and_records_error(self):
         with pytest.raises(ValueError) as exc_info:
