from unittest.mock import Mock, patch

from httpx import Response
from openai import Stream
from openai.types.chat import ChatCompletionChunk

from galileo import galileo_context, log
from galileo.openai import OpenAIGalileo, openai
<<<<<<< HEAD
from galileo_core.schemas.logging.llm import Message, MessageRole
from galileo_core.schemas.logging.span import LlmSpan, WorkflowSpan
from tests.conftest import MockedCompletion
=======
from galileo_core.schemas.shared.traces.trace import LlmSpan, WorkflowSpan
>>>>>>> 78687c72
from tests.testutils.setup import setup_mock_core_api_client, setup_mock_logstreams_client, setup_mock_projects_client
from tests.testutils.streaming import EventStream


@patch("openai.resources.chat.Completions.create")
@patch("galileo.logger.LogStreams")
@patch("galileo.logger.Projects")
@patch("galileo.logger.GalileoCoreApiClient")
def test_basic_openai_call(
    mock_core_api_client: Mock,
    mock_projects_client: Mock,
    mock_logstreams_client: Mock,
    openai_create,
    create_chat_completion,
):
    mock_core_api_instance = setup_mock_core_api_client(mock_core_api_client)
    setup_mock_projects_client(mock_projects_client)
    setup_mock_logstreams_client(mock_logstreams_client)
    openai_create.return_value = create_chat_completion

    galileo_context.reset()
    OpenAIGalileo().register_tracing()

    chat_completion = openai.chat.completions.create(
        messages=[{"role": "user", "content": "Say this is a test"}], model="gpt-3.5-turbo"
    )

    response = chat_completion.choices[0].message.content
    assert response == "The mock is working! ;)"

    galileo_context.flush()
    payload = mock_core_api_instance.ingest_traces_sync.call_args[0][0]

    assert len(payload.traces) == 1
    assert len(payload.traces[0].spans) == 1
    assert isinstance(payload.traces[0].spans[0], LlmSpan)
    assert payload.traces[0].input[0].content == "Say this is a test"
    assert payload.traces[0].spans[0].output.content == "The mock is working! ;)"


@patch("openai.resources.chat.Completions.create")
@patch("galileo.logger.LogStreams")
@patch("galileo.logger.Projects")
@patch("galileo.logger.GalileoCoreApiClient")
def test_streamed_openai_call(
    mock_core_api_client: Mock, mock_projects_client: Mock, mock_logstreams_client: Mock, openai_create
):
    mock_core_api_instance = setup_mock_core_api_client(mock_core_api_client)
    setup_mock_projects_client(mock_projects_client)
    setup_mock_logstreams_client(mock_logstreams_client)

    openai_create.return_value = Stream(
        cast_to=ChatCompletionChunk, client=openai.OpenAI(), response=Response(status_code=200, content=EventStream())
    )

    galileo_context.reset()
    OpenAIGalileo().register_tracing()

    stream = openai.chat.completions.create(
        messages=[{"role": "user", "content": "Say this is a test"}], model="gpt-3.5-turbo", stream=True
    )

    response = ""
    chunk_count = 0
    for chunk in stream:
        response += chunk.choices[0].delta.content or ""
        chunk_count += 1
    assert response == "Hello"
    assert chunk_count == 3

    galileo_context.flush()
    payload = mock_core_api_instance.ingest_traces_sync.call_args[0][0]

    assert len(payload.traces) == 1
    assert len(payload.traces[0].spans) == 1
    assert isinstance(payload.traces[0].spans[0], LlmSpan)
<<<<<<< HEAD
    assert payload.traces[0].input == '[{"role": "user", "content": "Say this is a test"}]'
    assert payload.traces[0].spans[0].input == [Message(content="Say this is a test", role=MessageRole.user)]
    assert payload.traces[0].spans[0].output == Message(content="This is a mocked message.", role=MessageRole.assistant)
=======
    assert payload.traces[0].input[0].content == "Say this is a test"
    assert payload.traces[0].spans[0].output == "Hello"
>>>>>>> 78687c72


@patch("openai.resources.chat.Completions.create")
@patch("galileo.logger.LogStreams")
@patch("galileo.logger.Projects")
@patch("galileo.logger.GalileoCoreApiClient")
def test_openai_api_calls_as_parent_span(
    mock_core_api_client: Mock,
    mock_projects_client: Mock,
    mock_logstreams_client: Mock,
    openai_create,
    create_chat_completion,
):
    mock_core_api_instance = setup_mock_core_api_client(mock_core_api_client)
    setup_mock_projects_client(mock_projects_client)
    setup_mock_logstreams_client(mock_logstreams_client)
    openai_create.return_value = create_chat_completion

    # we want reset context and enable tracing for openai plugin
    galileo_context.reset()
    OpenAIGalileo().register_tracing()

    @log()
    def call_openai(model: str = "gpt-4o"):
        chat_completion = openai.chat.completions.create(
<<<<<<< HEAD
            messages=[{"role": "user", "content": "Say this is a test"}], model=model
        )
        return chat_completion.choices[0].message.content

    output = call_openai()
    assert output == "This is a mocked message."
=======
            messages=[{"role": "user", "content": "Say this is a test"}], model="gpt-3.5-turbo"
        )
        return chat_completion.choices[0].message.content

    assert call_openai() == "The mock is working! ;)"
>>>>>>> 78687c72

    galileo_context.flush()

    payload = mock_core_api_instance.ingest_traces_sync.call_args[0][0]

    assert len(payload.traces) == 1
    assert len(payload.traces[0].spans) == 1
    assert isinstance(payload.traces[0].spans[0], WorkflowSpan)
<<<<<<< HEAD
    assert payload.traces[0].spans[0].input == '{"model": "gpt-4o"}'
    assert payload.traces[0].spans[0].output == "This is a mocked message."

    assert len(payload.traces[0].spans[0].spans) == 1
    assert isinstance(payload.traces[0].spans[0].spans[0], LlmSpan)
    assert payload.traces[0].spans[0].spans[0].input == [Message(content="Say this is a test", role=MessageRole.user)]
    assert payload.traces[0].spans[0].spans[0].output == Message(
        content="This is a mocked message.", role=MessageRole.assistant
    )
    assert payload.traces[0].spans[0].spans[0].model == "test_model"
=======
    assert payload.traces[0].spans[0].output == "The mock is working! ;)"

    assert len(payload.traces[0].spans[0].spans) == 1
    assert isinstance(payload.traces[0].spans[0].spans[0], LlmSpan)
    assert payload.traces[0].spans[0].spans[0].input[0].content == "Say this is a test"
    assert payload.traces[0].spans[0].spans[0].model == "gpt-3.5-turbo"
    assert payload.traces[0].spans[0].spans[0].parent is not None
>>>>>>> 78687c72
<|MERGE_RESOLUTION|>--- conflicted
+++ resolved
@@ -6,13 +6,8 @@
 
 from galileo import galileo_context, log
 from galileo.openai import OpenAIGalileo, openai
-<<<<<<< HEAD
 from galileo_core.schemas.logging.llm import Message, MessageRole
 from galileo_core.schemas.logging.span import LlmSpan, WorkflowSpan
-from tests.conftest import MockedCompletion
-=======
-from galileo_core.schemas.shared.traces.trace import LlmSpan, WorkflowSpan
->>>>>>> 78687c72
 from tests.testutils.setup import setup_mock_core_api_client, setup_mock_logstreams_client, setup_mock_projects_client
 from tests.testutils.streaming import EventStream
 
@@ -49,8 +44,9 @@
     assert len(payload.traces) == 1
     assert len(payload.traces[0].spans) == 1
     assert isinstance(payload.traces[0].spans[0], LlmSpan)
-    assert payload.traces[0].input[0].content == "Say this is a test"
-    assert payload.traces[0].spans[0].output.content == "The mock is working! ;)"
+    assert payload.traces[0].input == '[{"role": "user", "content": "Say this is a test"}]'
+    assert payload.traces[0].spans[0].input == [Message(content="Say this is a test", role=MessageRole.user)]
+    assert payload.traces[0].spans[0].output == Message(content="The mock is working! ;)", role=MessageRole.assistant)
 
 
 @patch("openai.resources.chat.Completions.create")
@@ -89,14 +85,8 @@
     assert len(payload.traces) == 1
     assert len(payload.traces[0].spans) == 1
     assert isinstance(payload.traces[0].spans[0], LlmSpan)
-<<<<<<< HEAD
-    assert payload.traces[0].input == '[{"role": "user", "content": "Say this is a test"}]'
-    assert payload.traces[0].spans[0].input == [Message(content="Say this is a test", role=MessageRole.user)]
-    assert payload.traces[0].spans[0].output == Message(content="This is a mocked message.", role=MessageRole.assistant)
-=======
     assert payload.traces[0].input[0].content == "Say this is a test"
     assert payload.traces[0].spans[0].output == "Hello"
->>>>>>> 78687c72
 
 
 @patch("openai.resources.chat.Completions.create")
@@ -120,22 +110,14 @@
     OpenAIGalileo().register_tracing()
 
     @log()
-    def call_openai(model: str = "gpt-4o"):
+    def call_openai(model: str = "gpt-3.5-turbo"):
         chat_completion = openai.chat.completions.create(
-<<<<<<< HEAD
             messages=[{"role": "user", "content": "Say this is a test"}], model=model
         )
         return chat_completion.choices[0].message.content
 
     output = call_openai()
-    assert output == "This is a mocked message."
-=======
-            messages=[{"role": "user", "content": "Say this is a test"}], model="gpt-3.5-turbo"
-        )
-        return chat_completion.choices[0].message.content
-
-    assert call_openai() == "The mock is working! ;)"
->>>>>>> 78687c72
+    assert output == "The mock is working! ;)"
 
     galileo_context.flush()
 
@@ -144,23 +126,13 @@
     assert len(payload.traces) == 1
     assert len(payload.traces[0].spans) == 1
     assert isinstance(payload.traces[0].spans[0], WorkflowSpan)
-<<<<<<< HEAD
-    assert payload.traces[0].spans[0].input == '{"model": "gpt-4o"}'
-    assert payload.traces[0].spans[0].output == "This is a mocked message."
+    assert payload.traces[0].spans[0].input == '{"model": "gpt-3.5-turbo"}'
+    assert payload.traces[0].spans[0].output == "The mock is working! ;)"
 
     assert len(payload.traces[0].spans[0].spans) == 1
     assert isinstance(payload.traces[0].spans[0].spans[0], LlmSpan)
     assert payload.traces[0].spans[0].spans[0].input == [Message(content="Say this is a test", role=MessageRole.user)]
     assert payload.traces[0].spans[0].spans[0].output == Message(
-        content="This is a mocked message.", role=MessageRole.assistant
+        content="The mock is working! ;)", role=MessageRole.assistant
     )
-    assert payload.traces[0].spans[0].spans[0].model == "test_model"
-=======
-    assert payload.traces[0].spans[0].output == "The mock is working! ;)"
-
-    assert len(payload.traces[0].spans[0].spans) == 1
-    assert isinstance(payload.traces[0].spans[0].spans[0], LlmSpan)
-    assert payload.traces[0].spans[0].spans[0].input[0].content == "Say this is a test"
-    assert payload.traces[0].spans[0].spans[0].model == "gpt-3.5-turbo"
-    assert payload.traces[0].spans[0].spans[0].parent is not None
->>>>>>> 78687c72
+    assert payload.traces[0].spans[0].spans[0].model == "gpt-3.5-turbo"