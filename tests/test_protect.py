from typing import Optional
from unittest.mock import ANY, Mock, patch
from uuid import uuid4

from pytest import mark

from galileo.handlers.langchain.tool import ProtectTool
from galileo.protect import Protect, invoke
from galileo.resources.models.http_validation_error import HTTPValidationError
from galileo.resources.models.request import Request as APIRequest
from galileo.resources.models.response import Response as APIResponse
from galileo_core.schemas.protect.execution_status import ExecutionStatus
from galileo_core.schemas.protect.payload import Payload
from galileo_core.schemas.protect.request import Request
from galileo_core.schemas.protect.response import Response
from galileo_core.schemas.protect.ruleset import Ruleset

A_PROJECT_NAME = "project_name"
A_STAGE_NAME = "stage_name"
A_PROTECT_INPUT = "invoke"


def invoke_response_data() -> dict:
    return {
        "action_result": {"action": "PASSTHROUGH"},
        "stage_metadata": {"stage_id": "stage-uuid-example", "stage_name": "test-stage-example"},
        "text": "Original text from payload",
        "trace_metadata": {
            "id": "a0eebc99-9c0b-4ef8-bb6d-6bb9bd380a11",
            "received_at": 1234567890,
            "response_at": 1234567990,
            "execution_time": 100.0,
        },
        "status": ExecutionStatus.not_triggered,
        "metric_results": {"sentiment_score": 0.95, "toxicity_level": 0.1},
        "ruleset_results": [
            {
                "ruleset_id": "ruleset-uuid-example",
                "ruleset_name": "basic-ruleset",
                "action_result": {"action": "PASSTHROUGH"},
                "rule_results": [
                    {
                        "rule_id": "rule-uuid-example",
                        "rule_name": "check-sentiment",
                        "action_result": {"action": "PASSTHROUGH"},
                        "metric_results": {"sentiment_score": 0.95},
                        "status": ExecutionStatus.not_triggered,
                        "conditions_results": [],
                    }
                ],
                "status": ExecutionStatus.not_triggered,
            }
        ],
        "api_version": "1.0.0",
        "headers": {"X-Custom-Header": "TestValue"},
        "metadata": {"request_source": "sdk_test"},
    }


def invoke_response() -> APIResponse:
    return APIResponse.from_dict(invoke_response_data())


@mark.parametrize(
    ["include_project_id", "include_project_name", "include_stage_name", "include_stage_id"],
    [
        (True, True, True, True),
        (True, False, True, True),
        (False, True, True, True),
        (False, False, True, True),
        (True, True, False, True),
        (True, False, False, True),
        (True, True, True, False),
        (True, False, True, False),
        (False, True, False, True),
        (False, False, False, True),
    ],
)
@mark.parametrize(
    "payload",
    [
        Payload(input=A_PROTECT_INPUT),
        Payload(output=A_PROTECT_INPUT),
        Payload(input=A_PROTECT_INPUT, output=A_PROTECT_INPUT),
    ],
)
@mark.parametrize("timeout", [5, 60])
@mark.parametrize("metadata", [None, {"key": "value"}])
@mark.parametrize("headers", [None, {"key": "value"}])
@mark.parametrize("stage_version", [None, 1, 2])
@patch("galileo.protect.invoke_v2_protect_invoke_post.sync")
<<<<<<< HEAD
class TestInvoke:
    def test_invoke_success(
        self,
        mock_invoke_post_sync: Mock,
        include_project_id: bool,
        include_project_name: bool,
        include_stage_name: bool,
        include_stage_id: bool,
        payload: Payload,
        timeout: float,
        metadata: dict,
        headers: dict,
        stage_version: Optional[int],
    ) -> None:
        mock_invoke_post_sync.return_value = invoke_response()

        current_project_id = uuid4() if include_project_id else None
        current_project_name = A_PROJECT_NAME if include_project_name else None
        current_stage_id = uuid4() if include_stage_id else None
        current_stage_name = A_STAGE_NAME if include_stage_name else None

        result = invoke(
            payload=payload,
            prioritized_rulesets=None,
            project_id=current_project_id,
            project_name=current_project_name,
            stage_id=current_stage_id,
            stage_name=current_stage_name,
            stage_version=stage_version,
            timeout=timeout,
            metadata=metadata,
            headers=headers,
        )

        expected_project_id = str(current_project_id) if current_project_id else None
        expected_stage_id = str(current_stage_id) if current_stage_id else None

        expected_body = Request(
            payload=payload,
            prioritized_rulesets=[],
            project_id=expected_project_id,
            project_name=current_project_name,
            stage_id=expected_stage_id,
            stage_name=current_stage_name,
            stage_version=stage_version,
            timeout=timeout,
            metadata=metadata,
            headers=headers,
        )

        mock_invoke_post_sync.assert_called_once_with(client=ANY, body=expected_body)

        assert isinstance(result, Response)

        response_data = invoke_response_data()
        assert result.text == response_data["text"]
        assert result.status == response_data["status"]
        assert str(result.trace_metadata.id) == response_data["trace_metadata"]["id"]

        for key in ["action_result", "stage_metadata", "metric_results", "ruleset_results", "api_version"]:
            assert key in result.model_extra
            assert result.model_extra[key] == response_data[key]

    def test_langchain_tool(
        self,
        mock_invoke_post_sync: Mock,
        include_project_id: bool,
        include_project_name: bool,
        include_stage_name: bool,
        include_stage_id: bool,
        payload: Payload,
        rulesets: list[Ruleset],
        timeout: float,
        metadata: dict,
        headers: dict,
        stage_version: Optional[int],
    ) -> None:
        mock_invoke_post_sync.return_value = invoke_response()

        current_project_id = uuid4() if include_project_id else None
        current_project_name = A_PROJECT_NAME if include_project_name else None
        current_stage_id = uuid4() if include_stage_id else None
        current_stage_name = A_STAGE_NAME if include_stage_name else None

        tool = ProtectTool(
            prioritized_rulesets=rulesets,
            project_id=current_project_id,
            project_name=current_project_name,
            stage_id=current_stage_id,
            stage_name=current_stage_name,
            timeout=timeout,
            stage_version=stage_version,
            # Metadata and headers are not used by the tool since they conflict with the
            # langchain_core tool interface.
            # metadata=metadata,
            # headers=headers,
        )
        response_json = tool.run(payload.model_dump())
        assert isinstance(response_json, str)
        response = Response.model_validate_json(response_json)
        assert response.text is not None
        assert response.status == ExecutionStatus.not_triggered
        mock_invoke_post_sync.assert_called_once()
=======
def test_invoke_success(
    mock_invoke_post_sync: Mock,
    include_project_id: bool,
    include_project_name: bool,
    include_stage_name: bool,
    include_stage_id: bool,
    payload: Payload,
    timeout: float,
    metadata: dict,
    headers: dict,
    stage_version: Optional[int],
) -> None:
    mock_invoke_post_sync.return_value = invoke_response()

    current_project_id = uuid4() if include_project_id else None
    current_project_name = A_PROJECT_NAME if include_project_name else None
    current_stage_id = uuid4() if include_stage_id else None
    current_stage_name = A_STAGE_NAME if include_stage_name else None

    result = invoke(
        payload=payload,
        prioritized_rulesets=None,
        project_id=current_project_id,
        project_name=current_project_name,
        stage_id=current_stage_id,
        stage_name=current_stage_name,
        stage_version=stage_version,
        timeout=timeout,
        metadata=metadata,
        headers=headers,
    )

    expected_project_id = str(current_project_id) if current_project_id else None
    expected_stage_id = str(current_stage_id) if current_stage_id else None

    body = Request(
        payload=payload,
        prioritized_rulesets=[],
        project_id=expected_project_id,
        project_name=current_project_name,
        stage_id=expected_stage_id,
        stage_name=current_stage_name,
        stage_version=stage_version,
        timeout=timeout,
        metadata=metadata,
        headers=headers,
    )

    expected_body = APIRequest.from_dict(body.model_dump())

    mock_invoke_post_sync.assert_called_once_with(client=ANY, body=expected_body)

    assert isinstance(result, Response)

    response_data = invoke_response_data()
    assert result.text == response_data["text"]
    assert result.status == response_data["status"]
    assert str(result.trace_metadata.id) == response_data["trace_metadata"]["id"]

    for key in ["action_result", "stage_metadata", "metric_results", "ruleset_results", "api_version"]:
        assert key in result.model_extra
        assert result.model_extra[key] == response_data[key]
>>>>>>> 224a6607


@patch("galileo.protect.invoke_v2_protect_invoke_post.sync")
def test_invoke_api_validation_error(mock_invoke_post_sync: Mock):
    error_detail_item = {"loc": ["body", "payload", "input"], "msg": "Field required", "type": "missing"}
    validation_error = HTTPValidationError(detail=[error_detail_item])
    mock_invoke_post_sync.return_value = validation_error

    payload = Payload(input="Test input")

    result = invoke(payload=payload, stage_id=uuid4())
    assert isinstance(result, HTTPValidationError)
    assert result.detail[0]["msg"] == "Field required"

    mock_invoke_post_sync.reset_mock()
    mock_invoke_post_sync.return_value = validation_error

    class_method_result = Protect().invoke(payload=payload, stage_id=uuid4())
    assert isinstance(class_method_result, HTTPValidationError)
    assert class_method_result.detail[0]["msg"] == "Field required"<|MERGE_RESOLUTION|>--- conflicted
+++ resolved
@@ -89,7 +89,6 @@
 @mark.parametrize("headers", [None, {"key": "value"}])
 @mark.parametrize("stage_version", [None, 1, 2])
 @patch("galileo.protect.invoke_v2_protect_invoke_post.sync")
-<<<<<<< HEAD
 class TestInvoke:
     def test_invoke_success(
         self,
@@ -127,7 +126,7 @@
         expected_project_id = str(current_project_id) if current_project_id else None
         expected_stage_id = str(current_stage_id) if current_stage_id else None
 
-        expected_body = Request(
+        body = Request(
             payload=payload,
             prioritized_rulesets=[],
             project_id=expected_project_id,
@@ -139,6 +138,8 @@
             metadata=metadata,
             headers=headers,
         )
+
+        expected_body = APIRequest.from_dict(body.model_dump())
 
         mock_invoke_post_sync.assert_called_once_with(client=ANY, body=expected_body)
 
@@ -193,70 +194,6 @@
         assert response.text is not None
         assert response.status == ExecutionStatus.not_triggered
         mock_invoke_post_sync.assert_called_once()
-=======
-def test_invoke_success(
-    mock_invoke_post_sync: Mock,
-    include_project_id: bool,
-    include_project_name: bool,
-    include_stage_name: bool,
-    include_stage_id: bool,
-    payload: Payload,
-    timeout: float,
-    metadata: dict,
-    headers: dict,
-    stage_version: Optional[int],
-) -> None:
-    mock_invoke_post_sync.return_value = invoke_response()
-
-    current_project_id = uuid4() if include_project_id else None
-    current_project_name = A_PROJECT_NAME if include_project_name else None
-    current_stage_id = uuid4() if include_stage_id else None
-    current_stage_name = A_STAGE_NAME if include_stage_name else None
-
-    result = invoke(
-        payload=payload,
-        prioritized_rulesets=None,
-        project_id=current_project_id,
-        project_name=current_project_name,
-        stage_id=current_stage_id,
-        stage_name=current_stage_name,
-        stage_version=stage_version,
-        timeout=timeout,
-        metadata=metadata,
-        headers=headers,
-    )
-
-    expected_project_id = str(current_project_id) if current_project_id else None
-    expected_stage_id = str(current_stage_id) if current_stage_id else None
-
-    body = Request(
-        payload=payload,
-        prioritized_rulesets=[],
-        project_id=expected_project_id,
-        project_name=current_project_name,
-        stage_id=expected_stage_id,
-        stage_name=current_stage_name,
-        stage_version=stage_version,
-        timeout=timeout,
-        metadata=metadata,
-        headers=headers,
-    )
-
-    expected_body = APIRequest.from_dict(body.model_dump())
-
-    mock_invoke_post_sync.assert_called_once_with(client=ANY, body=expected_body)
-
-    assert isinstance(result, Response)
-
-    response_data = invoke_response_data()
-    assert result.text == response_data["text"]
-    assert result.status == response_data["status"]
-    assert str(result.trace_metadata.id) == response_data["trace_metadata"]["id"]
-
-    for key in ["action_result", "stage_metadata", "metric_results", "ruleset_results", "api_version"]:
-        assert key in result.model_extra
-        assert result.model_extra[key] == response_data[key]
->>>>>>> 224a6607
 
 
 @patch("galileo.protect.invoke_v2_protect_invoke_post.sync")
